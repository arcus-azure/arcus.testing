--- conflicted
+++ resolved
@@ -52,19 +52,14 @@
                   --resource-group ${{ parameters.resourceGroupName }} `
                   --template-file ./build/templates/test-resources.bicep `
                   --parameters location=westeurope `
-<<<<<<< HEAD
-                  --parameters storageAccountName=${{ variables['Arcus.Testing.StorageAccount.Name'] }} `
-                  --parameters cosmosDb_mongoDb_name=${{ variables['Arcus.Testing.CosmosDb.MongoDb.Name'] }} `
-                  --parameters cosmosDb_mongoDb_databaseName=${{ variables['Arcus.Testing.CosmosDb.MongoDb.DatabaseName'] }} `
-                  --parameters cosmosDb_noSql_name=${{ variables['Arcus.Testing.CosmosDb.NoSql.Name'] }} `
-                  --parameters cosmosDb_noSql_databaseName=${{ variables['Arcus.Testing.CosmosDb.NoSql.DatabaseName'] }} `
-                  --parameters keyVaultName=${{ variables['Arcus.Testing.KeyVault.Name'] }} `
-=======
                   --parameters resourceGroupName=${{ parameters.resourceGroupName }} `
                   --parameters dataFactoryName=${{ variables['Arcus.Testing.DataFactory.Name'] }} `
                   --parameters storageAccountName=${{ variables['Arcus.Testing.StorageAccount.Name'] }} `
+                  --parameters cosmosDb_mongoDb_name=${{ variables['Arcus.Testing.Cosmos.MongoDb.Name'] }} `
+                  --parameters cosmosDb_mongoDb_databaseName=${{ variables['Arcus.Testing.Cosmos.MongoDb.DatabaseName'] }} `
+                  --parameters cosmosDb_noSql_name=${{ variables['Arcus.Testing.Cosmos.NoSql.Name'] }} `
+                  --parameters cosmosDb_noSql_databaseName=${{ variables['Arcus.Testing.Cosmos.NoSql.DatabaseName'] }} `
                   --parameters keyVaultName=${{ parameters.keyVaultName }} `
->>>>>>> cbfd3d93
                   --parameters servicePrincipal_objectId=$objectId
 
                 $accountKey = (az storage account keys list --account-name ${{ variables['Arcus.Testing.StorageAccount.Name'] }} | ConvertFrom-Json)[0].value
