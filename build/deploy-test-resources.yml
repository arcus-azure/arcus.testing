name: Arcus Testing - Deploy test resources

trigger: none
pr: none

parameters:
  - name: azureServiceConnection
    displayName: 'Azure service connection'
    type: string
    default: 'Azure Codit-Arcus Service Principal'
  - name: resourceGroupName
    displayName: 'Resource group name'
    default: arcus-testing-dev-we-rg
  - name: keyVaultName
    displayName: 'Key vault name'
    default: 'arcus-testing-kv'

variables:
  - template: ./variables/build.yml
  - template: ./variables/test.yml

resources:
  repositories:
    - repository: templates
      type: github
      name: arcus-azure/azure-devops-templates
      endpoint: arcus-azure

stages:
  - stage: Deploy
    jobs:
      - job: DeployBicep
        displayName: 'Deploy test resources'
        pool:
          vmImage: $(Vm.Image)
        steps:
          - task: AzureCLI@2
            inputs:
              azureSubscription: '${{ parameters.azureServiceConnection }}'
              addSpnToEnvironment: true
              failOnStandardError: true
              scriptType: 'pscore'
              scriptLocation: 'inlineScript'
              inlineScript: |
                az deployment sub create `
                  --location westeurope `
                  --template-file ./build/templates/resource-group.bicep `
                  --parameters resourceGroupName=${{ parameters.resourceGroupName }} `
                  --parameters location=westeurope 

                $objectId = (az ad sp show --id $env:servicePrincipalId | ConvertFrom-Json).id
                az deployment group create `
                  --resource-group ${{ parameters.resourceGroupName }} `
                  --template-file ./build/templates/test-resources.bicep `
                  --parameters location=westeurope `
                  --parameters dataFactoryName=${{ variables['Arcus.Testing.DataFactory.Name'] }} `
                  --parameters storageAccountName=${{ variables['Arcus.Testing.StorageAccount.Name'] }} `
                  --parameters cosmosDb_mongoDb_name=${{ variables['Arcus.Testing.Cosmos.MongoDb.Name'] }} `
                  --parameters cosmosDb_mongoDb_databaseName=${{ variables['Arcus.Testing.Cosmos.MongoDb.DatabaseName'] }} `
                  --parameters cosmosDb_noSql_name=${{ variables['Arcus.Testing.Cosmos.NoSql.Name'] }} `
                  --parameters cosmosDb_noSql_databaseName=${{ variables['Arcus.Testing.Cosmos.NoSql.DatabaseName'] }} `
<<<<<<< HEAD
                  --parameters eventHubsNamespaceName=${{ variables['Arcus.Testing.EventHubs.Namespace'] }} `
=======
                  --parameters serviceBusNamespaceName=${{ variables['Arcus.Testing.ServiceBus.Namespace'] }} `
>>>>>>> 96a60443
                  --parameters keyVaultName=${{ parameters.keyVaultName }} `
                  --parameters servicePrincipal_objectId=$objectId

                $accountKey = (az storage account keys list --account-name ${{ variables['Arcus.Testing.StorageAccount.Name'] }} | ConvertFrom-Json)[0].value
                az keyvault secret set --name ${{ variables['Arcus.Testing.StorageAccount.Key.SecretName'] }} --value $accountKey --vault-name ${{ parameters.keyVaultName }}

  - stage: SmokeTests
    dependsOn: Deploy
    condition: succeeded()
    jobs:
      - job: RunSmokeTests
        displayName: 'Run smoke tests'
        pool:
          vmImage: $(Vm.Image)
        steps:
          - task: AzureCLI@2
            inputs:
              azureSubscription: '${{ parameters.azureServiceConnection }}'
              addSpnToEnvironment: true
              scriptType: 'pscore'
              scriptLocation: 'inlineScript'
              inlineScript: |
                Install-Module -Name Az -Force -AllowClobber -SkipPublisherCheck
                Install-Module -Name Pester -Force -SkipPublisherCheck
                Invoke-Pester -Script "./build/templates/smoke-tests.ps1" -OutputFile "./pester.test.results.xml" -OutputFormat 'NUnitXML' -EnableExit
          - task: PublishTestResults@2
            displayName: 'Publish test results'
            condition: always()
            inputs:
              testResultsFormat: 'NUnit'
              testResultsFiles: '**/pester.test.results.xml'
              failTaskOnFailedTests: true<|MERGE_RESOLUTION|>--- conflicted
+++ resolved
@@ -59,11 +59,8 @@
                   --parameters cosmosDb_mongoDb_databaseName=${{ variables['Arcus.Testing.Cosmos.MongoDb.DatabaseName'] }} `
                   --parameters cosmosDb_noSql_name=${{ variables['Arcus.Testing.Cosmos.NoSql.Name'] }} `
                   --parameters cosmosDb_noSql_databaseName=${{ variables['Arcus.Testing.Cosmos.NoSql.DatabaseName'] }} `
-<<<<<<< HEAD
                   --parameters eventHubsNamespaceName=${{ variables['Arcus.Testing.EventHubs.Namespace'] }} `
-=======
                   --parameters serviceBusNamespaceName=${{ variables['Arcus.Testing.ServiceBus.Namespace'] }} `
->>>>>>> 96a60443
                   --parameters keyVaultName=${{ parameters.keyVaultName }} `
                   --parameters servicePrincipal_objectId=$objectId
 
