--- conflicted
+++ resolved
@@ -55,18 +55,11 @@
                   --parameters location=westeurope `
                   --parameters dataFactoryName=${{ variables['Arcus.Testing.DataFactory.Name'] }} `
                   --parameters storageAccountName=${{ variables['Arcus.Testing.StorageAccount.Name'] }} `
-<<<<<<< HEAD
-                  --parameters cosmosDb_mongoDb_name=${{ variables['Arcus.Testing.Cosmos.MongoDb.Name'] }} `
-                  --parameters cosmosDb_mongoDb_databaseName=${{ variables['Arcus.Testing.Cosmos.MongoDb.DatabaseName'] }} `
-                  --parameters cosmosDb_noSql_name=${{ variables['Arcus.Testing.Cosmos.NoSql.Name'] }} `
-                  --parameters cosmosDb_noSql_databaseName=${{ variables['Arcus.Testing.Cosmos.NoSql.DatabaseName'] }} `
-                  --parameters eventHubsNamespaceName=${{ variables['Arcus.Testing.EventHubs.Namespace'] }} `
-=======
                   --parameters cosmosDbMongoDbName=${{ variables['Arcus.Testing.Cosmos.MongoDb.Name'] }} `
                   --parameters cosmosDbMongoDbDatabaseName=${{ variables['Arcus.Testing.Cosmos.MongoDb.DatabaseName'] }} `
                   --parameters cosmosDbnoSqlName=${{ variables['Arcus.Testing.Cosmos.NoSql.Name'] }} `
                   --parameters cosmosDbNoSqlDatabaseName=${{ variables['Arcus.Testing.Cosmos.NoSql.DatabaseName'] }} `
->>>>>>> a3b80ba9
+                  --parameters eventHubsNamespaceName=${{ variables['Arcus.Testing.EventHubs.Namespace'] }} `
                   --parameters serviceBusNamespaceName=${{ variables['Arcus.Testing.ServiceBus.Namespace'] }} `
                   --parameters keyVaultName=${{ parameters.keyVaultName }} `
                   --parameters servicePrincipalObjectId=$objectId
