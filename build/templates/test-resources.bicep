--- conflicted
+++ resolved
@@ -1,15 +1,9 @@
 // Define the location for the deployment of the components.
 param location string
-
-<<<<<<< HEAD
-=======
-// Define the name of the resource group where the components will be deployed.
-param resourceGroupName string
 
 // Define the name of the DataFactory resource that will be created.
 param dataFactoryName string
 
->>>>>>> cbfd3d93
 // Define the name of the storage account that will be created.
 param storageAccountName string
 
@@ -31,32 +25,14 @@
 // Define the Service Principal ID that needs access full access to the deployed resource group.
 param servicePrincipal_objectId string
 
-<<<<<<< HEAD
-=======
-targetScope = 'subscription'
-
-module resourceGroup 'br/public:avm/res/resources/resource-group:0.2.3' = {
-  name: 'resourceGroupDeployment'
-  params: {
-    name: resourceGroupName
-    location: location
-  }
-}
-
-resource rg 'Microsoft.Resources/resourceGroups@2021-04-01' existing = {
-  name: resourceGroupName
-}
-
 module factory 'br/public:avm/res/data-factory/factory:0.4.0' = {
   name: 'dataFactoryDeployment'
-  scope: rg
   params: {
     name: dataFactoryName
     location: location
   }
 }
 
->>>>>>> cbfd3d93
 module storageAccount 'br/public:avm/res/storage/storage-account:0.9.1' = {
   name: 'storageAccountDeployment'
   params: {
