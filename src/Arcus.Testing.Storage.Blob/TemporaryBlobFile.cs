--- conflicted
+++ resolved
@@ -1,208 +1,203 @@
-﻿using System;
-using System.Threading.Tasks;
-using Azure.Identity;
-using Azure.Storage.Blobs;
-using Azure.Storage.Blobs.Models;
-using Microsoft.Extensions.Logging;
-using Microsoft.Extensions.Logging.Abstractions;
-
-namespace Arcus.Testing
-{
-    /// <summary>
-    /// Represents a temporary Azure Blob file that will be deleted after the instance is disposed.
-    /// </summary>
-    public class TemporaryBlobFile : IAsyncDisposable
-    {
-        private readonly bool _createdByUs;
-        private readonly BinaryData _originalData;
-        private readonly ILogger _logger;
-
-        private TemporaryBlobFile(
-            BlobClient blobClient,
-            bool createdByUs,
-            BinaryData originalData,
-            ILogger logger)
-        {
-            ArgumentNullException.ThrowIfNull(blobClient);
-
-            _createdByUs = createdByUs;
-            _originalData = originalData;
-            _logger = logger ?? NullLogger.Instance;
-
-            Client = blobClient;
-        }
-
-        /// <summary>
-        /// Gets the name of the Azure Blob file currently in storage.
-        /// </summary>
-        public string Name => Client.Name;
-
-        /// <summary>
-        /// Gets the name of the Azure Blob container where the Azure Blob file is currently stored.
-        /// </summary>
-        public string ContainerName => Client.BlobContainerName;
-
-        /// <summary>
-        /// Gets the client to interact with the temporary stored Azure Blob file currently in storage.
-        /// </summary>
-        public BlobClient Client { get; }
-
-        /// <summary>
-        /// Uploads a temporary blob to the Azure Blob container.
-        /// </summary>
-        /// <remarks>
-        ///     Uses <see cref="DefaultAzureCredential"/> to authenticate with Azure Blob Storage.
-        /// </remarks>
-        /// <param name="blobContainerUri">
-        ///     A <see cref="BlobContainerClient.Uri" /> referencing the blob container that includes the name of the account and the name of the container.
-        ///     This is likely to be similar to "https://{account_name}.blob.core.windows.net/{container_name}".
-        /// </param>
-        /// <param name="blobName">The name of the blob to upload.</param>
-        /// <param name="blobContent">The content of the blob to upload.</param>
-        /// <param name="logger">The logger to write diagnostic messages during the upload process.</param>
-        /// <exception cref="ArgumentException">Thrown when the <paramref name="blobContainerUri"/> or the <paramref name="blobName"/> is blank.</exception>
-        /// <exception cref="ArgumentNullException">Thrown when <paramref name="blobContainerUri"/> or the <paramref name="blobContent"/> is <c>null</c>.</exception>
-#pragma warning disable S1133 // Will be removed in v3.0
-        [Obsolete("Will be removed in v3.0, please use the " + nameof(UpsertFileAsync) + " instead which provides the exact same functionality")]
-#pragma warning restore S1133
-        public static async Task<TemporaryBlobFile> UploadIfNotExistsAsync(Uri blobContainerUri, string blobName, BinaryData blobContent, ILogger logger)
-        {
-            return await UpsertFileAsync(blobContainerUri, blobName, blobContent, logger);
-        }
-
-        /// <summary>
-        /// Uploads a temporary blob to the Azure Blob container.
-        /// </summary>
-        /// <param name="blobClient">The Azure Blob client to interact with Azure Blob Storage.</param>
-        /// <param name="blobContent">The content of the blob to upload.</param>
-        /// <param name="logger">The logger to write diagnostic messages during the upload process.</param>
-        /// <exception cref="ArgumentNullException">Thrown when the <paramref name="blobClient"/> or the <paramref name="blobContent"/> is <c>null</c>.</exception>
-#pragma warning disable S1133 // Will be removed in v3.0
-        [Obsolete("Will be removed in v3.0, please use the " + nameof(UpsertFileAsync) + " instead which provides the exact same functionality")]
-#pragma warning restore S1133
-        public static async Task<TemporaryBlobFile> UploadIfNotExistsAsync(BlobClient blobClient, BinaryData blobContent, ILogger logger)
-        {
-            return await UpsertFileAsync(blobClient, blobContent, logger);
-        }
-
-        /// <summary>
-        /// Creates a new or replaces an existing Azure Blob file in an Azure Blob container.
-        /// </summary>
-        /// <remarks>
-        ///     <para>⚡ Uses <see cref="DefaultAzureCredential"/> to authenticate with Azure Blob Storage.</para>
-        ///     <para>⚡ File will be deleted (if new) or reverted (if existing) when the <see cref="TemporaryBlobFile"/> is disposed.</para>
-        /// </remarks>
-        /// <param name="blobClient">The Azure Blob client to interact with Azure Blob Storage.</param>
-        /// <param name="blobContent">The content of the blob to upload.</param>
-        /// <param name="logger">The logger to write diagnostic messages during the upload process.</param>
-        /// <exception cref="ArgumentNullException">Thrown when the <paramref name="blobClient"/> or the <paramref name="blobContent"/> is <c>null</c>.</exception>
-        public static async Task<TemporaryBlobFile> UpsertFileAsync(BlobClient blobClient, BinaryData blobContent, ILogger logger)
-        {
-            ArgumentNullException.ThrowIfNull(blobClient);
-            ArgumentNullException.ThrowIfNull(blobContent);
-            logger ??= NullLogger.Instance;
-
-            (bool createdByUs, BinaryData originalData) = await EnsureBlobContentCreatedAsync(blobClient, blobContent, logger);
-
-            return new TemporaryBlobFile(blobClient, createdByUs, originalData, logger);
-        }
-
-        /// <summary>
-        /// Creates a new or replaces an existing Azure Blob file in an Azure Blob container.
-        /// </summary>
-        /// <remarks>
-        ///     <para>⚡ Uses <see cref="DefaultAzureCredential"/> to authenticate with Azure Blob Storage.</para>
-        ///     <para>⚡ File will be deleted (if new) or reverted (if existing) when the <see cref="TemporaryBlobFile"/> is disposed.</para>
-        /// </remarks>
-        /// <param name="blobContainerUri">
-        ///     <para>The <see cref="BlobContainerClient.Uri" /> referencing the blob container that includes the name of the account and the name of the container.</para>
-        ///     <para>This is likely to be similar to <a href="">https://{account_name}.blob.core.windows.net/{container_name}</a>.</para>
-        /// </param>
-        /// <param name="blobName">The name of the blob to upload.</param>
-        /// <param name="blobContent">The content of the blob to upload.</param>
-        /// <param name="logger">The logger to write diagnostic messages during the upload process.</param>
-        /// <exception cref="ArgumentException">Thrown when the <paramref name="blobContainerUri"/> or the <paramref name="blobName"/> is blank.</exception>
-        /// <exception cref="ArgumentNullException">Thrown when <paramref name="blobContainerUri"/> or the <paramref name="blobContent"/> is <c>null</c>.</exception>
-        public static async Task<TemporaryBlobFile> UpsertFileAsync(Uri blobContainerUri, string blobName, BinaryData blobContent, ILogger logger)
-        {
-            ArgumentNullException.ThrowIfNull(blobContainerUri);
-            ArgumentException.ThrowIfNullOrWhiteSpace(blobName);
-
-            var containerClient = new BlobContainerClient(blobContainerUri, new DefaultAzureCredential());
-            BlobClient blobClient = containerClient.GetBlobClient(blobName);
-
-            return await UpsertFileAsync(blobClient, blobContent, logger);
-        }
-
-        private static async Task<(bool createdByUs, BinaryData originalData)> EnsureBlobContentCreatedAsync(
-            BlobClient client,
-            BinaryData newContent,
-            ILogger logger)
-        {
-            if (await client.ExistsAsync())
-            {
-                BlobDownloadResult originalContent = await client.DownloadContentAsync();
-
-                logger.LogSetupReplaceFile(client.Name, client.AccountName, client.BlobContainerName);
-                await client.UploadAsync(newContent, overwrite: true);
-
-                return (createdByUs: false, originalContent.Content);
-            }
-
-            logger.LogSetupUploadNewFile(client.Name, client.AccountName, client.BlobContainerName);
-            await client.UploadAsync(newContent);
-
-            return (createdByUs: true, originalData: null);
-        }
-
-        /// <summary>
-        /// Performs application-defined tasks associated with freeing, releasing, or resetting unmanaged resources asynchronously.
-        /// </summary>
-        /// <returns>A task that represents the asynchronous dispose operation.</returns>
-        public async ValueTask DisposeAsync()
-        {
-            if (_createdByUs)
-            {
-                _logger.LogTeardownDeleteFile(Client.Name, Client.AccountName, Client.BlobContainerName);
-                await Client.DeleteIfExistsAsync();
-            }
-            else if (_originalData != null)
-            {
-                _logger.LogTeardownRevertFile(Client.Name, Client.AccountName, Client.BlobContainerName);
-                await Client.UploadAsync(_originalData, overwrite: true);
-            }
-
-            GC.SuppressFinalize(this);
-        }
-    }
-<<<<<<< HEAD
-}
-
-=======
-
-    internal static partial class TempBlobFileILoggerExtensions
-    {
-        private const LogLevel SetupTeardownLogLevel = LogLevel.Debug;
-
-        [LoggerMessage(
-            Level = SetupTeardownLogLevel,
-            Message = "[Test:Setup] Upload Azure Blob file '{BlobName}' to container '{AccountName}/{ContainerName}'")]
-        internal static partial void LogSetupUploadNewFile(this ILogger logger, string blobName, string accountName, string containerName);
-
-        [LoggerMessage(
-            Level = SetupTeardownLogLevel,
-            Message = "[Test:Setup] Replace already existing Azure Blob file '{BlobName}' in container '{AccountName}/{ContainerName}'")]
-        internal static partial void LogSetupReplaceFile(this ILogger logger, string blobName, string accountName, string containerName);
-
-        [LoggerMessage(
-            Level = SetupTeardownLogLevel,
-            Message = "[Test:Teardown] Delete Azure Blob file '{BlobName}' from container '{AccountName}/{ContainerName}'")]
-        internal static partial void LogTeardownDeleteFile(this ILogger logger, string blobName, string accountName, string containerName);
-
-        [LoggerMessage(
-            Level = SetupTeardownLogLevel,
-            Message = "[Test:Teardown] Revert replaced Azure Blob file '{BlobName}' to original content in container '{AccountName}/{ContainerName}'")]
-        internal static partial void LogTeardownRevertFile(this ILogger logger, string blobName, string accountName, string containerName);
-    }
-}
->>>>>>> 13d599c6
+﻿using System;
+using System.Threading.Tasks;
+using Azure.Identity;
+using Azure.Storage.Blobs;
+using Azure.Storage.Blobs.Models;
+using Microsoft.Extensions.Logging;
+using Microsoft.Extensions.Logging.Abstractions;
+
+namespace Arcus.Testing
+{
+    /// <summary>
+    /// Represents a temporary Azure Blob file that will be deleted after the instance is disposed.
+    /// </summary>
+    public class TemporaryBlobFile : IAsyncDisposable
+    {
+        private readonly bool _createdByUs;
+        private readonly BinaryData _originalData;
+        private readonly ILogger _logger;
+
+        private TemporaryBlobFile(
+            BlobClient blobClient,
+            bool createdByUs,
+            BinaryData originalData,
+            ILogger logger)
+        {
+            ArgumentNullException.ThrowIfNull(blobClient);
+
+            _createdByUs = createdByUs;
+            _originalData = originalData;
+            _logger = logger ?? NullLogger.Instance;
+
+            Client = blobClient;
+        }
+
+        /// <summary>
+        /// Gets the name of the Azure Blob file currently in storage.
+        /// </summary>
+        public string Name => Client.Name;
+
+        /// <summary>
+        /// Gets the name of the Azure Blob container where the Azure Blob file is currently stored.
+        /// </summary>
+        public string ContainerName => Client.BlobContainerName;
+
+        /// <summary>
+        /// Gets the client to interact with the temporary stored Azure Blob file currently in storage.
+        /// </summary>
+        public BlobClient Client { get; }
+
+        /// <summary>
+        /// Uploads a temporary blob to the Azure Blob container.
+        /// </summary>
+        /// <remarks>
+        ///     Uses <see cref="DefaultAzureCredential"/> to authenticate with Azure Blob Storage.
+        /// </remarks>
+        /// <param name="blobContainerUri">
+        ///     A <see cref="BlobContainerClient.Uri" /> referencing the blob container that includes the name of the account and the name of the container.
+        ///     This is likely to be similar to "https://{account_name}.blob.core.windows.net/{container_name}".
+        /// </param>
+        /// <param name="blobName">The name of the blob to upload.</param>
+        /// <param name="blobContent">The content of the blob to upload.</param>
+        /// <param name="logger">The logger to write diagnostic messages during the upload process.</param>
+        /// <exception cref="ArgumentException">Thrown when the <paramref name="blobContainerUri"/> or the <paramref name="blobName"/> is blank.</exception>
+        /// <exception cref="ArgumentNullException">Thrown when <paramref name="blobContainerUri"/> or the <paramref name="blobContent"/> is <c>null</c>.</exception>
+#pragma warning disable S1133 // Will be removed in v3.0
+        [Obsolete("Will be removed in v3.0, please use the " + nameof(UpsertFileAsync) + " instead which provides the exact same functionality")]
+#pragma warning restore S1133
+        public static async Task<TemporaryBlobFile> UploadIfNotExistsAsync(Uri blobContainerUri, string blobName, BinaryData blobContent, ILogger logger)
+        {
+            return await UpsertFileAsync(blobContainerUri, blobName, blobContent, logger);
+        }
+
+        /// <summary>
+        /// Uploads a temporary blob to the Azure Blob container.
+        /// </summary>
+        /// <param name="blobClient">The Azure Blob client to interact with Azure Blob Storage.</param>
+        /// <param name="blobContent">The content of the blob to upload.</param>
+        /// <param name="logger">The logger to write diagnostic messages during the upload process.</param>
+        /// <exception cref="ArgumentNullException">Thrown when the <paramref name="blobClient"/> or the <paramref name="blobContent"/> is <c>null</c>.</exception>
+#pragma warning disable S1133 // Will be removed in v3.0
+        [Obsolete("Will be removed in v3.0, please use the " + nameof(UpsertFileAsync) + " instead which provides the exact same functionality")]
+#pragma warning restore S1133
+        public static async Task<TemporaryBlobFile> UploadIfNotExistsAsync(BlobClient blobClient, BinaryData blobContent, ILogger logger)
+        {
+            return await UpsertFileAsync(blobClient, blobContent, logger);
+        }
+
+        /// <summary>
+        /// Creates a new or replaces an existing Azure Blob file in an Azure Blob container.
+        /// </summary>
+        /// <remarks>
+        ///     <para>⚡ Uses <see cref="DefaultAzureCredential"/> to authenticate with Azure Blob Storage.</para>
+        ///     <para>⚡ File will be deleted (if new) or reverted (if existing) when the <see cref="TemporaryBlobFile"/> is disposed.</para>
+        /// </remarks>
+        /// <param name="blobClient">The Azure Blob client to interact with Azure Blob Storage.</param>
+        /// <param name="blobContent">The content of the blob to upload.</param>
+        /// <param name="logger">The logger to write diagnostic messages during the upload process.</param>
+        /// <exception cref="ArgumentNullException">Thrown when the <paramref name="blobClient"/> or the <paramref name="blobContent"/> is <c>null</c>.</exception>
+        public static async Task<TemporaryBlobFile> UpsertFileAsync(BlobClient blobClient, BinaryData blobContent, ILogger logger)
+        {
+            ArgumentNullException.ThrowIfNull(blobClient);
+            ArgumentNullException.ThrowIfNull(blobContent);
+            logger ??= NullLogger.Instance;
+
+            (bool createdByUs, BinaryData originalData) = await EnsureBlobContentCreatedAsync(blobClient, blobContent, logger);
+
+            return new TemporaryBlobFile(blobClient, createdByUs, originalData, logger);
+        }
+
+        /// <summary>
+        /// Creates a new or replaces an existing Azure Blob file in an Azure Blob container.
+        /// </summary>
+        /// <remarks>
+        ///     <para>⚡ Uses <see cref="DefaultAzureCredential"/> to authenticate with Azure Blob Storage.</para>
+        ///     <para>⚡ File will be deleted (if new) or reverted (if existing) when the <see cref="TemporaryBlobFile"/> is disposed.</para>
+        /// </remarks>
+        /// <param name="blobContainerUri">
+        ///     <para>The <see cref="BlobContainerClient.Uri" /> referencing the blob container that includes the name of the account and the name of the container.</para>
+        ///     <para>This is likely to be similar to <a href="">https://{account_name}.blob.core.windows.net/{container_name}</a>.</para>
+        /// </param>
+        /// <param name="blobName">The name of the blob to upload.</param>
+        /// <param name="blobContent">The content of the blob to upload.</param>
+        /// <param name="logger">The logger to write diagnostic messages during the upload process.</param>
+        /// <exception cref="ArgumentException">Thrown when the <paramref name="blobContainerUri"/> or the <paramref name="blobName"/> is blank.</exception>
+        /// <exception cref="ArgumentNullException">Thrown when <paramref name="blobContainerUri"/> or the <paramref name="blobContent"/> is <c>null</c>.</exception>
+        public static async Task<TemporaryBlobFile> UpsertFileAsync(Uri blobContainerUri, string blobName, BinaryData blobContent, ILogger logger)
+        {
+            ArgumentNullException.ThrowIfNull(blobContainerUri);
+            ArgumentException.ThrowIfNullOrWhiteSpace(blobName);
+
+            var containerClient = new BlobContainerClient(blobContainerUri, new DefaultAzureCredential());
+            BlobClient blobClient = containerClient.GetBlobClient(blobName);
+
+            return await UpsertFileAsync(blobClient, blobContent, logger);
+        }
+
+        private static async Task<(bool createdByUs, BinaryData originalData)> EnsureBlobContentCreatedAsync(
+            BlobClient client,
+            BinaryData newContent,
+            ILogger logger)
+        {
+            if (await client.ExistsAsync())
+            {
+                BlobDownloadResult originalContent = await client.DownloadContentAsync();
+
+                logger.LogSetupReplaceFile(client.Name, client.AccountName, client.BlobContainerName);
+                await client.UploadAsync(newContent, overwrite: true);
+
+                return (createdByUs: false, originalContent.Content);
+            }
+
+            logger.LogSetupUploadNewFile(client.Name, client.AccountName, client.BlobContainerName);
+            await client.UploadAsync(newContent);
+
+            return (createdByUs: true, originalData: null);
+        }
+
+        /// <summary>
+        /// Performs application-defined tasks associated with freeing, releasing, or resetting unmanaged resources asynchronously.
+        /// </summary>
+        /// <returns>A task that represents the asynchronous dispose operation.</returns>
+        public async ValueTask DisposeAsync()
+        {
+            if (_createdByUs)
+            {
+                _logger.LogTeardownDeleteFile(Client.Name, Client.AccountName, Client.BlobContainerName);
+                await Client.DeleteIfExistsAsync();
+            }
+            else if (_originalData != null)
+            {
+                _logger.LogTeardownRevertFile(Client.Name, Client.AccountName, Client.BlobContainerName);
+                await Client.UploadAsync(_originalData, overwrite: true);
+            }
+
+            GC.SuppressFinalize(this);
+        }
+    }
+
+    internal static partial class TempBlobFileILoggerExtensions
+    {
+        private const LogLevel SetupTeardownLogLevel = LogLevel.Debug;
+
+        [LoggerMessage(
+            Level = SetupTeardownLogLevel,
+            Message = "[Test:Setup] Upload Azure Blob file '{BlobName}' to container '{AccountName}/{ContainerName}'")]
+        internal static partial void LogSetupUploadNewFile(this ILogger logger, string blobName, string accountName, string containerName);
+
+        [LoggerMessage(
+            Level = SetupTeardownLogLevel,
+            Message = "[Test:Setup] Replace already existing Azure Blob file '{BlobName}' in container '{AccountName}/{ContainerName}'")]
+        internal static partial void LogSetupReplaceFile(this ILogger logger, string blobName, string accountName, string containerName);
+
+        [LoggerMessage(
+            Level = SetupTeardownLogLevel,
+            Message = "[Test:Teardown] Delete Azure Blob file '{BlobName}' from container '{AccountName}/{ContainerName}'")]
+        internal static partial void LogTeardownDeleteFile(this ILogger logger, string blobName, string accountName, string containerName);
+
+        [LoggerMessage(
+            Level = SetupTeardownLogLevel,
+            Message = "[Test:Teardown] Revert replaced Azure Blob file '{BlobName}' to original content in container '{AccountName}/{ContainerName}'")]
+        internal static partial void LogTeardownRevertFile(this ILogger logger, string blobName, string accountName, string containerName);
+    }
+}