<<<<<<< HEAD
﻿using System;
using System.Collections.Generic;
using System.Collections.ObjectModel;
using System.Linq;
using System.Net;
using System.Text.Json.Nodes;
using System.Threading.Tasks;
using Azure;
using Azure.Core;
using Azure.Identity;
using Azure.ResourceManager;
using Azure.ResourceManager.CosmosDB;
using Azure.ResourceManager.CosmosDB.Models;
using Microsoft.Azure.Cosmos;
using Microsoft.Extensions.Logging;
using Microsoft.Extensions.Logging.Abstractions;
using static Arcus.Testing.NoSqlExtraction;

namespace Arcus.Testing
{
    /// <summary>
    /// Represents the available options when the <see cref="TemporaryNoSqlContainer"/> is created.
    /// </summary>
    internal enum OnSetupNoSqlContainer { LeaveExisted = 0, CleanIfExisted, CleanIfMatched }

    /// <summary>
    /// Represents the available options when the <see cref="TemporaryNoSqlContainer"/> is deleted.
    /// </summary>
    internal enum OnTeardownNoSqlContainer { CleanIfCreated = 0, CleanAll, CleanIfMatched }

    /// <summary>
    /// Represents a generic dictionary-like type which defines an arbitrary set of properties on a NoSql item as key-value pairs.
    /// </summary>
    public class NoSqlItem
    {
        /// <summary>
        /// Initializes a new instance of the <see cref="NoSqlItem" /> class.
        /// </summary>
        internal NoSqlItem(
            string id,
            PartitionKey partitionKey,
            JsonObject properties)
        {
            ArgumentNullException.ThrowIfNull(id);

            Id = id;
            PartitionKey = partitionKey;
            Content = properties;
        }

        /// <summary>
        /// Gets the unique identifier to distinguish items.
        /// </summary>
        public string Id { get; }

        /// <summary>
        /// Gets the key to group items together in partitions.
        /// </summary>
        public PartitionKey PartitionKey { get; }

        /// <summary>
        /// Gets the complete custom user-defined content of the stored NoSql item.
        /// </summary>
        public JsonNode Content { get; }
    }

    /// <summary>
    /// Represents the available options when creating a <see cref="TemporaryNoSqlContainer"/>.
    /// </summary>
    public class OnSetupNoSqlContainerOptions
    {
        private readonly List<Func<CosmosClient, NoSqlItem, bool>> _filters = new();

        /// <summary>
        /// Gets the configurable setup option on what to do with existing NoSql items in the Azure NoSql container upon the test fixture creation.
        /// </summary>
        internal OnSetupNoSqlContainer Items { get; private set; }

        /// <summary>
        /// (default) Configures the <see cref="TemporaryNoSqlContainer"/> to leave all NoSql items untouched
        /// that already existed upon the test fixture creation, when there was already an Azure NoSql container available.
        /// </summary>
        public OnSetupNoSqlContainerOptions LeaveAllItems()
        {
            Items = OnSetupNoSqlContainer.LeaveExisted;
            return this;
        }

        /// <summary>
        /// Configures the <see cref="TemporaryNoSqlContainer"/> to delete all the already existing NoSql items upon the test fixture creation.
        /// </summary>
        public OnSetupNoSqlContainerOptions CleanAllItems()
        {
            Items = OnSetupNoSqlContainer.CleanIfExisted;
            return this;
        }

        /// <summary>
        /// Configures the <see cref="TemporaryNoSqlContainer"/> to delete the NoSql items
        /// upon the test fixture creation that match any of the configured <paramref name="filters"/>.
        /// </summary>
        /// <remarks>
        ///     Multiple calls will be aggregated together in an OR expression.
        /// </remarks>
        /// <param name="filters">The filters to match NoSql items that should be removed.</param>
        /// <exception cref="ArgumentNullException">Thrown when the <paramref name="filters"/> is <c>null</c>.</exception>
        /// <exception cref="ArgumentException">Thrown when one or more <paramref name="filters"/> is <c>null</c>.</exception>
        public OnSetupNoSqlContainerOptions CleanMatchingItems(params Func<NoSqlItem, bool>[] filters)
        {
            ArgumentNullException.ThrowIfNull(filters);

            if (Array.Exists(filters, f => f is null))
            {
                throw new ArgumentException("Requires all filters to be non-null", nameof(filters));
            }

            Items = OnSetupNoSqlContainer.CleanIfMatched;
            _filters.AddRange(filters.Select(f => new Func<CosmosClient, NoSqlItem, bool>((_, item) => f(item))));

            return this;
        }

        /// <summary>
        /// Configures the <see cref="TemporaryNoSqlContainer"/> to delete the NoSql items
        /// upon the test fixture creation that match any of the configured <paramref name="filters"/>.
        /// </summary>
        /// <remarks>
        ///     Multiple calls will be aggregated together in an OR expression.
        /// </remarks>
        /// <typeparam name="TItem">The custom type of the NoSql item.</typeparam>
        /// <param name="filters">The filters to match NoSql items that should be removed.</param>
        /// <exception cref="ArgumentNullException">Thrown when the <paramref name="filters"/> is <c>null</c>.</exception>
        /// <exception cref="ArgumentException">Thrown when one or more <paramref name="filters"/> is <c>null</c>.</exception>
        public OnSetupNoSqlContainerOptions CleanMatchingItems<TItem>(params Func<TItem, bool>[] filters)
        {
            ArgumentNullException.ThrowIfNull(filters);

            if (Array.Exists(filters, f => f is null))
            {
                throw new ArgumentException("Requires all filters to be non-null", nameof(filters));
            }

            Items = OnSetupNoSqlContainer.CleanIfMatched;

            _filters.AddRange(filters.Select(itemFilter => new Func<CosmosClient, NoSqlItem, bool>((client, json) =>
            {
                var item = NoSqlItemParser.Parse<TItem>(client, json, TestPhase.Setup);
                return itemFilter(item);

            })));

            return this;
        }

        /// <summary>
        /// Determine if any of the user configured filters matches with the current NoSql item.
        /// </summary>
        internal bool IsMatched(string itemId, PartitionKey partitionKey, JsonObject itemStream, CosmosClient client)
        {
            var item = new NoSqlItem(itemId, partitionKey, itemStream);
            return _filters.Exists(filter => filter(client, item));
        }
    }

    /// <summary>
    /// Represents the available options when deleting a <see cref="TemporaryNoSqlContainer"/>.
    /// </summary>
    public class OnTeardownNoSqlContainerOptions
    {
        private readonly List<Func<CosmosClient, NoSqlItem, bool>> _filters = new();

        /// <summary>
        /// Gets the configurable setup option on what to do with existing NoSql items in the Azure NoSql container upon the test fixture deletion.
        /// </summary>
        internal OnTeardownNoSqlContainer Items { get; private set; }

        /// <summary>
        /// (default for cleaning items) Configures the <see cref="TemporaryNoSqlContainer"/> to only delete the NoSql items upon disposal
        /// if the item was inserted by the test fixture (using <see cref="TemporaryNoSqlContainer.AddItemAsync{TItem}"/>).
        /// </summary>
        public OnTeardownNoSqlContainerOptions CleanCreatedItems()
        {
            Items = OnTeardownNoSqlContainer.CleanIfCreated;
            return this;
        }

        /// <summary>
        /// Configures the <see cref="TemporaryNoSqlContainer"/> to delete all the NoSql items upon disposal - even if the test fixture didn't add them.
        /// </summary>
        public OnTeardownNoSqlContainerOptions CleanAllItems()
        {
            Items = OnTeardownNoSqlContainer.CleanAll;
            return this;
        }

        /// <summary>
        /// Configures the <see cref="TemporaryNoSqlContainer"/> to delete the NoSql items
        /// upon disposal that match any of the configured <paramref name="filters"/>.
        /// </summary>
        /// <remarks>
        ///     The matching of items only happens on NoSql items that were created outside the scope of the test fixture.
        ///     All items created by the test fixture will be deleted upon disposal, regardless of the filters.
        ///     This follows the 'clean environment' principle where the test fixture should clean up after itself and not linger around any state it created.
        /// </remarks>
        /// <param name="filters">The filters  to match NoSql items that should be removed.</param>
        /// <exception cref="ArgumentNullException">Thrown when the <paramref name="filters"/> is <c>null</c>.</exception>
        /// <exception cref="ArgumentException">Thrown when the <paramref name="filters"/> contains <c>null</c>.</exception>
        public OnTeardownNoSqlContainerOptions CleanMatchingItems(params Func<NoSqlItem, bool>[] filters)
        {
            ArgumentNullException.ThrowIfNull(filters);

            if (Array.Exists(filters, f => f is null))
            {
                throw new ArgumentException("Requires all filters to be non-null", nameof(filters));
            }

            Items = OnTeardownNoSqlContainer.CleanIfMatched;
            _filters.AddRange(filters.Select(f => new Func<CosmosClient, NoSqlItem, bool>((_, item) => f(item))));

            return this;
        }

        /// <summary>
        /// Configures the <see cref="TemporaryNoSqlContainer"/> to delete the NoSql items
        /// upon disposal that match any of the configured <paramref name="filters"/>.
        /// </summary>
        /// <remarks>
        ///     The matching of items only happens on NoSql items that were created outside the scope of the test fixture.
        ///     All items created by the test fixture will be deleted upon disposal, regardless of the filters.
        ///     This follows the 'clean environment' principle where the test fixture should clean up after itself and not linger around any state it created.
        /// </remarks>
        /// <typeparam name="TItem">The custom type of the NoSql item.</typeparam>
        /// <param name="filters">The filters  to match NoSql items that should be removed.</param>
        /// <exception cref="ArgumentNullException">Thrown when the <paramref name="filters"/> is <c>null</c>.</exception>
        /// <exception cref="ArgumentException">Thrown when the <paramref name="filters"/> contains <c>null</c>.</exception>
        public OnTeardownNoSqlContainerOptions CleanMatchingItems<TItem>(params Func<TItem, bool>[] filters)
        {
            ArgumentNullException.ThrowIfNull(filters);

            if (Array.Exists(filters, f => f is null))
            {
                throw new ArgumentException("Requires all filters to be non-null", nameof(filters));
            }

            Items = OnTeardownNoSqlContainer.CleanIfMatched;

            _filters.AddRange(filters.Select(itemFilter => new Func<CosmosClient, NoSqlItem, bool>((client, json) =>
            {
                var item = NoSqlItemParser.Parse<TItem>(client, json, TestPhase.Teardown);
                return itemFilter(item);
            })));

            return this;
        }

        /// <summary>
        /// Determine if any of the user configured filters matches with the current NoSql item.
        /// </summary>
        internal bool IsMatched(string itemId, PartitionKey partitionKey, JsonObject itemStream, CosmosClient client)
        {
            var item = new NoSqlItem(itemId, partitionKey, itemStream);
            return _filters.Exists(filter => filter(client, item));
        }
    }

    internal enum TestPhase { Setup, Teardown }

    /// <summary>
    /// Represents the available options when creating a <see cref="TemporaryNoSqlContainer"/>.
    /// </summary>
    public class TemporaryNoSqlContainerOptions
    {
        /// <summary>
        /// Gets the additional options to manipulate the creation of the <see cref="TemporaryNoSqlContainer"/>.
        /// </summary>
        public OnSetupNoSqlContainerOptions OnSetup { get; } = new OnSetupNoSqlContainerOptions().LeaveAllItems();

        /// <summary>
        /// Gets the additional options to manipulate the deletion of the <see cref="TemporaryNoSqlContainer"/>.
        /// </summary>
        public OnTeardownNoSqlContainerOptions OnTeardown { get; } = new OnTeardownNoSqlContainerOptions().CleanCreatedItems();
    }

    /// <summary>
    /// Represents a temporary Azure Cosmos NoSql container that will be deleted after the instance is disposed.
    /// </summary>
    public class TemporaryNoSqlContainer : IAsyncDisposable
    {
        private readonly CosmosDBSqlContainerResource _container;
        private readonly CosmosClient _resourceClient;
        private readonly bool _createdByUs;
        private readonly Collection<IAsyncDisposable> _items = new();
        private readonly TemporaryNoSqlContainerOptions _options;
        private readonly ILogger _logger;

        private TemporaryNoSqlContainer(
            CosmosClient resourceClient,
            Container containerClient,
            CosmosDBSqlContainerResource container,
            bool createdByUs,
            TemporaryNoSqlContainerOptions options,
            ILogger logger)
        {
            ArgumentNullException.ThrowIfNull(container);
            ArgumentNullException.ThrowIfNull(containerClient);
            ArgumentNullException.ThrowIfNull(resourceClient);
            ArgumentNullException.ThrowIfNull(options);

            _container = container;
            _createdByUs = createdByUs;
            _options = options;
            _resourceClient = resourceClient;
            _logger = logger ?? NullLogger.Instance;

            Client = containerClient;
        }

        /// <summary>
        /// Gets the unique name of the NoSql container, currently available on Azure Cosmos.
        /// </summary>
        public string Name => Client.Id;

        /// <summary>
        /// Gets the client to interact with the NoSql container.
        /// </summary>
        public Container Client { get; }

        /// <summary>
        /// Gets the additional options to manipulate the deletion of the <see cref="TemporaryNoSqlContainer"/>.
        /// </summary>
        public OnTeardownNoSqlContainerOptions OnTeardown => _options.OnTeardown;

        /// <summary>
        /// Creates a new instance of the <see cref="TemporaryNoSqlContainer"/> which creates a new Azure Cosmos NoSql container if it doesn't exist yet.
        /// </summary>
        /// <param name="cosmosDbAccountResourceId">
        ///   <para>The resource ID of the Azure Cosmos resource where the temporary NoSql container should be created.</para>
        ///   <para>The resource ID can be constructed with the <see cref="CosmosDBAccountResource.CreateResourceIdentifier"/>:</para>
        ///   <example>
        ///     <code>
        ///       ResourceIdentifier cosmosDbAccountResourceId =
        ///           CosmosDBAccountResource.CreateResourceIdentifier("&lt;subscription-id&gt;", "&lt;resource-group&gt;", "&lt;account-name&gt;");
        ///     </code>
        ///   </example>
        /// </param>
        /// <param name="databaseName">The name of the existing NoSql database in the Azure Cosmos resource.</param>
        /// <param name="containerName">The name of the NoSql container to be created within the Azure Cosmos resource.</param>
        /// <param name="partitionKeyPath">The path to the partition key of the NoSql item which describes how the items should be partitioned.</param>
        /// <param name="logger">The logger instance to write diagnostic information during the lifetime of the NoSql container.</param>
        /// <exception cref="ArgumentNullException">Thrown when the <paramref name="cosmosDbAccountResourceId"/> is <c>null</c>.</exception>
        /// <exception cref="ArgumentException">
        ///     Thrown when the <paramref name="databaseName"/>, <paramref name="containerName"/>, or the <paramref name="partitionKeyPath"/> is blank.
        /// </exception>
        public static async Task<TemporaryNoSqlContainer> CreateIfNotExistsAsync(
            ResourceIdentifier cosmosDbAccountResourceId,
            string databaseName,
            string containerName,
            string partitionKeyPath,
            ILogger logger)
        {
            return await CreateIfNotExistsAsync(
                cosmosDbAccountResourceId,
                databaseName,
                containerName,
                partitionKeyPath,
                logger,
                configureOptions: null);
        }

        /// <summary>
        /// Creates a new instance of the <see cref="TemporaryNoSqlContainer"/> which creates a new Azure Cosmos NoSql container if it doesn't exist yet.
        /// </summary>
        /// <param name="cosmosDbAccountResourceId">
        ///   <para>The resource ID of the Azure Cosmos resource where the temporary NoSql container should be created.</para>
        ///   <para>The resource ID can be constructed with the <see cref="CosmosDBAccountResource.CreateResourceIdentifier"/>:</para>
        ///   <example>
        ///     <code>
        ///       ResourceIdentifier cosmosDbAccountResourceId =
        ///           CosmosDBAccountResource.CreateResourceIdentifier("&lt;subscription-id&gt;", "&lt;resource-group&gt;", "&lt;account-name&gt;");
        ///     </code>
        ///   </example>
        /// </param>
        /// <param name="databaseName">The name of the existing NoSql database in the Azure Cosmos resource.</param>
        /// <param name="containerName">The name of the NoSql container to be created within the Azure Cosmos resource.</param>
        /// <param name="partitionKeyPath">The path to the partition key of the NoSql item which describes how the items should be partitioned.</param>
        /// <param name="logger">The logger instance to write diagnostic information during the lifetime of the NoSql container.</param>
        /// <param name="configureOptions">The additional options to manipulate the behavior of the test fixture.</param>
        /// <exception cref="ArgumentNullException">Thrown when the <paramref name="cosmosDbAccountResourceId"/> is <c>null</c>.</exception>
        /// <exception cref="ArgumentException">
        ///     Thrown when the <paramref name="databaseName"/>, <paramref name="containerName"/>, or the <paramref name="partitionKeyPath"/> is blank.
        /// </exception>
        public static async Task<TemporaryNoSqlContainer> CreateIfNotExistsAsync(
            ResourceIdentifier cosmosDbAccountResourceId,
            string databaseName,
            string containerName,
            string partitionKeyPath,
            ILogger logger,
            Action<TemporaryNoSqlContainerOptions> configureOptions)
        {
            return await CreateIfNotExistsAsync(
                cosmosDbAccountResourceId,
                new DefaultAzureCredential(),
                databaseName,
                containerName,
                partitionKeyPath,
                logger,
                configureOptions);
        }

        /// <summary>
        /// Creates a new instance of the <see cref="TemporaryNoSqlContainer"/> which creates a new Azure Cosmos NoSql container if it doesn't exist yet.
        /// </summary>
        /// <param name="cosmosDbAccountResourceId">
        ///   <para>The resource ID of the Azure Cosmos resource where the temporary NoSql container should be created.</para>
        ///   <para>The resource ID can be constructed with the <see cref="CosmosDBAccountResource.CreateResourceIdentifier"/>:</para>
        ///   <example>
        ///     <code>
        ///       ResourceIdentifier cosmosDbAccountResourceId =
        ///           CosmosDBAccountResource.CreateResourceIdentifier("&lt;subscription-id&gt;", "&lt;resource-group&gt;", "&lt;account-name&gt;");
        ///     </code>
        ///   </example>
        /// </param>
        /// <param name="credential">The credential implementation to authenticate with the Azure Cosmos resource.</param>
        /// <param name="databaseName">The name of the existing NoSql database in the Azure Cosmos resource.</param>
        /// <param name="containerName">The name of the NoSql container to be created within the Azure Cosmos resource.</param>
        /// <param name="partitionKeyPath">The path to the partition key of the NoSql item which describes how the items should be partitioned.</param>
        /// <param name="logger">The logger instance to write diagnostic information during the lifetime of the NoSql container.</param>
        /// <exception cref="ArgumentNullException">
        ///     Thrown when the <paramref name="cosmosDbAccountResourceId"/> or the <paramref name="credential"/> is <c>null</c>.
        /// </exception>
        /// <exception cref="ArgumentException">
        ///     Thrown when the <paramref name="databaseName"/>, <paramref name="containerName"/>, or the <paramref name="partitionKeyPath"/> is blank.
        /// </exception>
        public static async Task<TemporaryNoSqlContainer> CreateIfNotExistsAsync(
            ResourceIdentifier cosmosDbAccountResourceId,
            TokenCredential credential,
            string databaseName,
            string containerName,
            string partitionKeyPath,
            ILogger logger)
        {
            return await CreateIfNotExistsAsync(
                cosmosDbAccountResourceId,
                credential,
                databaseName,
                containerName,
                partitionKeyPath,
                logger,
                configureOptions: null);
        }

        /// <summary>
        /// Creates a new instance of the <see cref="TemporaryNoSqlContainer"/> which creates a new Azure Cosmos NoSql container if it doesn't exist yet.
        /// </summary>
        /// <param name="cosmosDbAccountResourceId">
        ///   <para>The resource ID of the Azure Cosmos resource where the temporary NoSql container should be created.</para>
        ///   <para>The resource ID can be constructed with the <see cref="CosmosDBAccountResource.CreateResourceIdentifier"/>:</para>
        ///   <example>
        ///     <code>
        ///       ResourceIdentifier cosmosDbAccountResourceId =
        ///           CosmosDBAccountResource.CreateResourceIdentifier("&lt;subscription-id&gt;", "&lt;resource-group&gt;", "&lt;account-name&gt;");
        ///     </code>
        ///   </example>
        /// </param>
        /// <param name="credential">The credential implementation to authenticate with the Azure Cosmos resource.</param>
        /// <param name="databaseName">The name of the existing NoSql database in the Azure Cosmos resource.</param>
        /// <param name="containerName">The name of the NoSql container to be created within the Azure Cosmos resource.</param>
        /// <param name="partitionKeyPath">The path to the partition key of the NoSql item which describes how the items should be partitioned.</param>
        /// <param name="logger">The logger instance to write diagnostic information during the lifetime of the NoSql container.</param>
        /// <param name="configureOptions">The additional options to manipulate the behavior of the test fixture.</param>
        /// <exception cref="ArgumentNullException">
        ///     Thrown when the <paramref name="cosmosDbAccountResourceId"/> or the <paramref name="credential"/> is <c>null</c>.
        /// </exception>
        /// <exception cref="ArgumentException">
        ///     Thrown when the <paramref name="databaseName"/>, <paramref name="containerName"/>, or the <paramref name="partitionKeyPath"/> is blank.
        /// </exception>
        public static async Task<TemporaryNoSqlContainer> CreateIfNotExistsAsync(
            ResourceIdentifier cosmosDbAccountResourceId,
            TokenCredential credential,
            string databaseName,
            string containerName,
            string partitionKeyPath,
            ILogger logger,
            Action<TemporaryNoSqlContainerOptions> configureOptions)
        {
            ArgumentNullException.ThrowIfNull(cosmosDbAccountResourceId);
            ArgumentNullException.ThrowIfNull(credential);
            ArgumentException.ThrowIfNullOrWhiteSpace(databaseName);
            ArgumentException.ThrowIfNullOrWhiteSpace(containerName);
            ArgumentException.ThrowIfNullOrWhiteSpace(partitionKeyPath);
            logger ??= NullLogger.Instance;

            var options = new TemporaryNoSqlContainerOptions();
            configureOptions?.Invoke(options);

            CosmosDBAccountResource cosmosDb = await GetCosmosDbResourceAsync(cosmosDbAccountResourceId, credential);
            CosmosDBSqlDatabaseResource database = await cosmosDb.GetCosmosDBSqlDatabaseAsync(databaseName);

            var cosmosClient = new CosmosClient(cosmosDb.Data.DocumentEndpoint, credential);
            Container containerClient = cosmosClient.GetContainer(databaseName, containerName);

            if (await database.GetCosmosDBSqlContainers().ExistsAsync(containerName))
            {
                logger.LogDebug("[Test:Setup] Use already existing Azure Cosmos NoSql '{ContainerName}' container in database '{DatabaseName}'", containerName, databaseName);
                await CleanContainerOnSetupAsync(containerClient, options, logger);

                CosmosDBSqlContainerResource container = await database.GetCosmosDBSqlContainerAsync(containerName);
                return new TemporaryNoSqlContainer(cosmosClient, containerClient, container, createdByUs: false, options, logger);
            }
            else
            {
                logger.LogDebug("[Test:Setup] Create new Azure Cosmos NoSql '{ContainerName}' container in database '{DatabaseName}'", containerName, databaseName);

                var properties = new ContainerProperties(containerName, partitionKeyPath);
                CosmosDBSqlContainerResource container = await CreateNewNoSqlContainerAsync(cosmosDb, database, properties);

                return new TemporaryNoSqlContainer(cosmosClient, containerClient, container, createdByUs: true, options, logger);
            }
        }

        private static async Task<CosmosDBSqlContainerResource> CreateNewNoSqlContainerAsync(
            CosmosDBAccountResource cosmosDb,
            CosmosDBSqlDatabaseResource database,
            ContainerProperties properties)
        {
            var partitionKey = new CosmosDBContainerPartitionKey();
            foreach (string path in properties.PartitionKeyPaths)
            {
                partitionKey.Paths.Add(path);
            }

            var newContainer = new CosmosDBSqlContainerResourceInfo(properties.Id)
            {
                PartitionKey = partitionKey
            };
            var request = new CosmosDBSqlContainerCreateOrUpdateContent(cosmosDb.Data.Location, newContainer);
            await database.GetCosmosDBSqlContainers()
                          .CreateOrUpdateAsync(WaitUntil.Completed, properties.Id, request);

            return await database.GetCosmosDBSqlContainerAsync(properties.Id);
        }

        private static async Task<CosmosDBAccountResource> GetCosmosDbResourceAsync(ResourceIdentifier cosmosDbAccountResourceId, TokenCredential credential)
        {
            var arm = new ArmClient(credential);
            CosmosDBAccountResource cosmosDb = arm.GetCosmosDBAccountResource(cosmosDbAccountResourceId);

            return await cosmosDb.GetAsync();
        }

        private static async Task CleanContainerOnSetupAsync(Container container, TemporaryNoSqlContainerOptions options, ILogger logger)
        {
            if (options.OnSetup.Items is OnSetupNoSqlContainer.LeaveExisted)
            {
                return;
            }

            if (options.OnSetup.Items is OnSetupNoSqlContainer.CleanIfExisted)
            {
                await ForEachItemAsync(container, async (id, partitionKey, _) =>
                {
                    logger.LogDebug("[Test:Setup] Delete Azure Cosmos NoSql item '{ItemId}' {PartitionKey} in container '{DatabaseName}/{ContainerName}'", id, partitionKey, container.Database.Id, container.Id);
                    using ResponseMessage response = await container.DeleteItemStreamAsync(id, partitionKey);

                    if (!response.IsSuccessStatusCode && response.StatusCode != HttpStatusCode.NotFound)
                    {
                        throw new RequestFailedException(
                            $"[Test:Setup] Failed to delete Azure Cosmos NoSql item '{id}' {partitionKey} in container '{container.Database.Id}/{container.Id}' " +
                            $"since the delete operation responded with a failure: {(int) response.StatusCode} {response.StatusCode}: {response.ErrorMessage}");
                    }
                });
            }
            else if (options.OnSetup.Items is OnSetupNoSqlContainer.CleanIfMatched)
            {
                await ForEachItemAsync(container, async (id, key, doc) =>
                {
                    if (options.OnSetup.IsMatched(id, key, doc, container.Database.Client))
                    {
                        logger.LogDebug("[Test:Setup] Delete matched Azure Cosmos NoSql item '{ItemId}' {PartitionKey} in container '{DatabaseName}/{ContainerName}'", id, key, container.Database.Id, container.Id);
                        using ResponseMessage response = await container.DeleteItemStreamAsync(id, key);

                        if (!response.IsSuccessStatusCode && response.StatusCode != HttpStatusCode.NotFound)
                        {
                            throw new RequestFailedException(
                                $"[Test:Setup] Failed to delete matched Azure Cosmos NoSql item '{id}' {key} in container '{container.Database.Id}/{container.Id}' " +
                                $"since the delete operation responded with a failure: {(int) response.StatusCode} {response.StatusCode}: {response.ErrorMessage}");
                        }
                    }
                });
            }
        }

        /// <summary>
        /// Adds a temporary NoSql item to the current container instance.
        /// </summary>
        /// <typeparam name="T">The custom NoSql model.</typeparam>
        /// <param name="item">The item to create in the NoSql container.</param>
        /// <exception cref="ArgumentNullException">Thrown when the <paramref name="item"/> is <c>null</c>.</exception>
        public async Task AddItemAsync<T>(T item)
        {
            ArgumentNullException.ThrowIfNull(item);
            _items.Add(await TemporaryNoSqlItem.InsertIfNotExistsAsync(Client, item, _logger));
        }

        /// <summary>
        /// Performs application-defined tasks associated with freeing, releasing, or resetting unmanaged resources asynchronously.
        /// </summary>
        /// <returns>A task that represents the asynchronous dispose operation.</returns>
        public async ValueTask DisposeAsync()
        {
            await using var disposables = new DisposableCollection(_logger);
            disposables.AddRange(_items);

            if (_createdByUs)
            {
                disposables.Add(AsyncDisposable.Create(async () =>
                {
                    _logger.LogDebug("[Test:Teardown] Delete Azure Cosmos NoSql '{ContainerName}' container in database '{DatabaseName}'", _container.Id.Name, _container.Id.Parent?.Name);
                    await _container.DeleteAsync(WaitUntil.Completed);
                }));
            }
            else
            {
                await CleanContainerOnTeardownAsync(disposables);
            }

            disposables.Add(_resourceClient);

            GC.SuppressFinalize(this);
        }

        private async Task CleanContainerOnTeardownAsync(DisposableCollection disposables)
        {
            if (_options.OnTeardown.Items is OnTeardownNoSqlContainer.CleanIfCreated)
            {
                return;
            }

            if (_options.OnTeardown.Items is OnTeardownNoSqlContainer.CleanAll)
            {
                await ForEachItemAsync((id, key, _) =>
                {
                    disposables.Add(AsyncDisposable.Create(async () =>
                    {
                        _logger.LogDebug("[Test:Teardown] Delete Azure Cosmos NoSql item '{ItemId}' {PartitionKey} in NoSql container '{DatabaseName}/{ContainerName}'", id, key, Client.Database.Id, Client.Id);
                        using ResponseMessage response = await Client.DeleteItemStreamAsync(id, key);

                        if (!response.IsSuccessStatusCode && response.StatusCode != HttpStatusCode.NotFound)
                        {
                            throw new RequestFailedException(
                                $"[Test:Teardown] Failed to delete Azure Cosmos NoSql item '{id}' {key} in container '{Client.Database.Id}/{Client.Id}' " +
                                $"since the delete operation responded with a failure: {(int) response.StatusCode} {response.StatusCode}: {response.ErrorMessage}");
                        }
                    }));

                    return Task.CompletedTask;
                });
            }
            else if (_options.OnTeardown.Items is OnTeardownNoSqlContainer.CleanIfMatched)
            {
                await ForEachItemAsync((id, key, doc) =>
                {
                    disposables.Add(AsyncDisposable.Create(async () =>
                    {
                        if (_options.OnTeardown.IsMatched(id, key, doc, Client.Database.Client))
                        {
                            _logger.LogDebug("[Test:Teardown] Delete Azure Cosmos NoSql item '{ItemId}' {PartitionKey} in NoSql container '{DatabaseName}/{ContainerName}'", id, key, Client.Database.Id, Client.Id);
                            using ResponseMessage response = await Client.DeleteItemStreamAsync(id, key);

                            if (!response.IsSuccessStatusCode && response.StatusCode != HttpStatusCode.NotFound)
                            {
                                throw new RequestFailedException(
                                    $"[Test:Teardown] Failed to delete matched Azure Cosmos NoSql item '{id}' {key} in container '{Client.Database.Id}/{Client.Id}' " +
                                    $"since the delete operation responded with a failure: {(int) response.StatusCode} {response.StatusCode}: {response.ErrorMessage}");
                            }
                        }
                    }));

                    return Task.CompletedTask;
                });
            }
        }

        private async Task ForEachItemAsync(Func<string, PartitionKey, JsonObject, Task> deleteItemAsync)
        {
            await ForEachItemAsync(Client, deleteItemAsync);
        }

        private static async Task ForEachItemAsync(Container container, Func<string, PartitionKey, JsonObject, Task> deleteItemAsync)
        {
            ContainerResponse resp = await container.ReadContainerAsync();
            ContainerProperties properties = resp.Resource;

            using FeedIterator iterator = container.GetItemQueryStreamIterator();
            while (iterator.HasMoreResults)
            {
                using ResponseMessage message = await iterator.ReadNextAsync();
                if (!message.IsSuccessStatusCode)
                {
                    continue;
                }

                JsonNode json = await JsonNode.ParseAsync(message.Content, DeserializeOptions);

                if (json is not JsonObject root
                    || !root.TryGetPropertyValue("Documents", out JsonNode docs)
                    || docs is not JsonArray docsArr)
                {
                    continue;
                }

                foreach (JsonObject doc in docsArr.OfType<JsonObject>().ToArray())
                {
                    string id = ExtractIdFromItem(doc);
                    if (string.IsNullOrWhiteSpace(id))
                    {
                        continue;
                    }

                    PartitionKey partitionKey = ExtractPartitionKeyFromItem(doc, properties);
                    await deleteItemAsync(id, partitionKey, doc);
                }
            }
        }
    }
}
=======
﻿using System;
using System.Collections.Generic;
using System.Collections.ObjectModel;
using System.IO;
using System.Linq;
using System.Net;
using System.Threading.Tasks;
using Azure;
using Azure.Core;
using Azure.Identity;
using Azure.ResourceManager;
using Azure.ResourceManager.CosmosDB;
using Azure.ResourceManager.CosmosDB.Models;
using Microsoft.Azure.Cosmos;
using Microsoft.Extensions.Logging;
using Microsoft.Extensions.Logging.Abstractions;
using Newtonsoft.Json;
using Newtonsoft.Json.Linq;
using static Arcus.Testing.NoSqlExtraction;

namespace Arcus.Testing
{
    /// <summary>
    /// Represents the available options when the <see cref="TemporaryNoSqlContainer"/> is created.
    /// </summary>
    internal enum OnSetupNoSqlContainer { LeaveExisted = 0, CleanIfExisted, CleanIfMatched }

    /// <summary>
    /// Represents the available options when the <see cref="TemporaryNoSqlContainer"/> is deleted.
    /// </summary>
    internal enum OnTeardownNoSqlContainer { CleanIfUpserted = 0, CleanAll, CleanIfMatched }

    /// <summary>
    /// Represents a generic dictionary-like type which defines an arbitrary set of properties on a NoSql item as key-value pairs.
    /// </summary>
    public class NoSqlItem : JObject
    {
        /// <summary>
        /// Initializes a new instance of the <see cref="NoSqlItem" /> class.
        /// </summary>
        internal NoSqlItem(
            string id,
            PartitionKey partitionKey,
            JObject properties)
            : base(properties)
        {
            ArgumentNullException.ThrowIfNull(id);

            Id = id;
            PartitionKey = partitionKey;
        }

        /// <summary>
        /// Gets the unique identifier to distinguish items.
        /// </summary>
        public string Id { get; }

        /// <summary>
        /// Gets the key to group items together in partitions.
        /// </summary>
        public PartitionKey PartitionKey { get; }
    }

    /// <summary>
    /// Represents the available options when creating a <see cref="TemporaryNoSqlContainer"/>.
    /// </summary>
    public class OnSetupNoSqlContainerOptions
    {
        private readonly List<Func<CosmosClient, NoSqlItem, bool>> _filters = [];

        /// <summary>
        /// Gets the configurable setup option on what to do with existing NoSql items in the Azure NoSql container upon the test fixture creation.
        /// </summary>
        internal OnSetupNoSqlContainer Items { get; private set; }

        /// <summary>
        /// (default) Configures the <see cref="TemporaryNoSqlContainer"/> to leave all NoSql items untouched
        /// that already existed upon the test fixture creation, when there was already an Azure NoSql container available.
        /// </summary>
        public OnSetupNoSqlContainerOptions LeaveAllItems()
        {
            Items = OnSetupNoSqlContainer.LeaveExisted;
            return this;
        }

        /// <summary>
        /// Configures the <see cref="TemporaryNoSqlContainer"/> to delete all the already existing NoSql items upon the test fixture creation.
        /// </summary>
        public OnSetupNoSqlContainerOptions CleanAllItems()
        {
            Items = OnSetupNoSqlContainer.CleanIfExisted;
            return this;
        }

        /// <summary>
        /// Configures the <see cref="TemporaryNoSqlContainer"/> to delete the NoSql items
        /// upon the test fixture creation that match any of the configured <paramref name="filters"/>.
        /// </summary>
        /// <remarks>
        ///     Multiple calls will be aggregated together in an OR expression.
        /// </remarks>
        /// <param name="filters">The filters to match NoSql items that should be removed.</param>
        /// <exception cref="ArgumentNullException">Thrown when the <paramref name="filters"/> is <c>null</c>.</exception>
        /// <exception cref="ArgumentException">Thrown when one or more <paramref name="filters"/> is <c>null</c>.</exception>
        public OnSetupNoSqlContainerOptions CleanMatchingItems(params Func<NoSqlItem, bool>[] filters)
        {
            ArgumentNullException.ThrowIfNull(filters);

            if (Array.Exists(filters, f => f is null))
            {
                throw new ArgumentException("Requires all filters to be non-null", nameof(filters));
            }

            Items = OnSetupNoSqlContainer.CleanIfMatched;
            _filters.AddRange(filters.Select(f => new Func<CosmosClient, NoSqlItem, bool>((_, item) => f(item))));

            return this;
        }

        /// <summary>
        /// Configures the <see cref="TemporaryNoSqlContainer"/> to delete the NoSql items
        /// upon the test fixture creation that match any of the configured <paramref name="filters"/>.
        /// </summary>
        /// <remarks>
        ///     Multiple calls will be aggregated together in an OR expression.
        /// </remarks>
        /// <typeparam name="TItem">The custom type of the NoSql item.</typeparam>
        /// <param name="filters">The filters to match NoSql items that should be removed.</param>
        /// <exception cref="ArgumentNullException">Thrown when the <paramref name="filters"/> is <c>null</c>.</exception>
        /// <exception cref="ArgumentException">Thrown when one or more <paramref name="filters"/> is <c>null</c>.</exception>
        public OnSetupNoSqlContainerOptions CleanMatchingItems<TItem>(params Func<TItem, bool>[] filters)
        {
            ArgumentNullException.ThrowIfNull(filters);

            if (Array.Exists(filters, f => f is null))
            {
                throw new ArgumentException("Requires all filters to be non-null", nameof(filters));
            }

            Items = OnSetupNoSqlContainer.CleanIfMatched;

            _filters.AddRange(filters.Select(itemFilter => new Func<CosmosClient, NoSqlItem, bool>((client, json) =>
            {
                var item = NoSqlItemParser.Parse<TItem>(client, json, TestPhase.Setup);
                return itemFilter(item);

            })));

            return this;
        }

        /// <summary>
        /// Determine if any of the user configured filters matches with the current NoSql item.
        /// </summary>
        internal bool IsMatched(string itemId, PartitionKey partitionKey, JObject itemStream, CosmosClient client)
        {
            var item = new NoSqlItem(itemId, partitionKey, itemStream);
            return _filters.Exists(filter => filter(client, item));
        }
    }

    /// <summary>
    /// Represents the available options when deleting a <see cref="TemporaryNoSqlContainer"/>.
    /// </summary>
    public class OnTeardownNoSqlContainerOptions
    {
        private readonly List<Func<CosmosClient, NoSqlItem, bool>> _filters = [];

        /// <summary>
        /// Gets the configurable setup option on what to do with existing NoSql items in the Azure NoSql container upon the test fixture deletion.
        /// </summary>
        internal OnTeardownNoSqlContainer Items { get; private set; }

        /// <summary>
        /// (default for cleaning items) Configures the <see cref="TemporaryNoSqlContainer"/> to only delete the NoSql items upon disposal
        /// if the item was upserted by the test fixture (using <see cref="TemporaryNoSqlContainer.AddItemAsync{TItem}"/>).
        /// </summary>
        [Obsolete("Will be removed in v3, please use " + nameof(CleanUpsertedItems) + " instead that provides exactly the same on-teardown functionality")]
        public OnTeardownNoSqlContainerOptions CleanCreatedItems()
        {
            return CleanUpsertedItems();
        }

        /// <summary>
        /// (default for cleaning items) Configures the <see cref="TemporaryNoSqlContainer"/> to only delete or revert the NoSql items upon disposal
        /// if the item was upserted by the test fixture (using <see cref="TemporaryNoSqlContainer.UpsertItemAsync{TItem}"/>).
        /// </summary>
        public OnTeardownNoSqlContainerOptions CleanUpsertedItems()
        {
            Items = OnTeardownNoSqlContainer.CleanIfUpserted;
            return this;
        }

        /// <summary>
        /// Configures the <see cref="TemporaryNoSqlContainer"/> to delete all the NoSql items upon disposal - even if the test fixture didn't add them.
        /// </summary>
        public OnTeardownNoSqlContainerOptions CleanAllItems()
        {
            Items = OnTeardownNoSqlContainer.CleanAll;
            return this;
        }

        /// <summary>
        /// Configures the <see cref="TemporaryNoSqlContainer"/> to delete the NoSql items
        /// upon disposal that match any of the configured <paramref name="filters"/>.
        /// </summary>
        /// <remarks>
        ///     The matching of items only happens on NoSql items that were created outside the scope of the test fixture.
        ///     All items created by the test fixture will be deleted or reverted upon disposal, even if the items do not match one of the filters.
        ///     This follows the 'clean environment' principle where the test fixture should clean up after itself and not linger around any state it created.
        /// </remarks>
        /// <param name="filters">The filters  to match NoSql items that should be removed.</param>
        /// <exception cref="ArgumentNullException">Thrown when the <paramref name="filters"/> is <c>null</c>.</exception>
        /// <exception cref="ArgumentException">Thrown when the <paramref name="filters"/> contains <c>null</c>.</exception>
        public OnTeardownNoSqlContainerOptions CleanMatchingItems(params Func<NoSqlItem, bool>[] filters)
        {
            ArgumentNullException.ThrowIfNull(filters);

            if (Array.Exists(filters, f => f is null))
            {
                throw new ArgumentException("Requires all filters to be non-null", nameof(filters));
            }

            Items = OnTeardownNoSqlContainer.CleanIfMatched;
            _filters.AddRange(filters.Select(f => new Func<CosmosClient, NoSqlItem, bool>((_, item) => f(item))));

            return this;
        }

        /// <summary>
        /// Configures the <see cref="TemporaryNoSqlContainer"/> to delete the NoSql items
        /// upon disposal that match any of the configured <paramref name="filters"/>.
        /// </summary>
        /// <remarks>
        ///     The matching of items only happens on NoSql items that were created outside the scope of the test fixture.
        ///     All items upserted by the test fixture will be deleted or reverted upon disposal, even if the items do not match one of the filters.
        ///     This follows the 'clean environment' principle where the test fixture should clean up after itself and not linger around any state it created.
        /// </remarks>
        /// <typeparam name="TItem">The custom type of the NoSql item.</typeparam>
        /// <param name="filters">The filters  to match NoSql items that should be removed.</param>
        /// <exception cref="ArgumentNullException">Thrown when the <paramref name="filters"/> is <c>null</c>.</exception>
        /// <exception cref="ArgumentException">Thrown when the <paramref name="filters"/> contains <c>null</c>.</exception>
        public OnTeardownNoSqlContainerOptions CleanMatchingItems<TItem>(params Func<TItem, bool>[] filters)
        {
            ArgumentNullException.ThrowIfNull(filters);

            if (Array.Exists(filters, f => f is null))
            {
                throw new ArgumentException("Requires all filters to be non-null", nameof(filters));
            }

            Items = OnTeardownNoSqlContainer.CleanIfMatched;

            _filters.AddRange(filters.Select(itemFilter => new Func<CosmosClient, NoSqlItem, bool>((client, json) =>
            {
                var item = NoSqlItemParser.Parse<TItem>(client, json, TestPhase.Teardown);
                return itemFilter(item);
            })));

            return this;
        }

        /// <summary>
        /// Determine if any of the user configured filters matches with the current NoSql item.
        /// </summary>
        internal bool IsMatched(string itemId, PartitionKey partitionKey, JObject itemStream, CosmosClient client)
        {
            var item = new NoSqlItem(itemId, partitionKey, itemStream);
            return _filters.Exists(filter => filter(client, item));
        }
    }

    internal enum TestPhase { Setup, Teardown }

    /// <summary>
    /// Represents the available options when creating a <see cref="TemporaryNoSqlContainer"/>.
    /// </summary>
    public class TemporaryNoSqlContainerOptions
    {
        /// <summary>
        /// Gets the additional options to manipulate the creation of the <see cref="TemporaryNoSqlContainer"/>.
        /// </summary>
        public OnSetupNoSqlContainerOptions OnSetup { get; } = new OnSetupNoSqlContainerOptions().LeaveAllItems();

        /// <summary>
        /// Gets the additional options to manipulate the deletion of the <see cref="TemporaryNoSqlContainer"/>.
        /// </summary>
        public OnTeardownNoSqlContainerOptions OnTeardown { get; } = new OnTeardownNoSqlContainerOptions().CleanUpsertedItems();
    }

    /// <summary>
    /// Represents a temporary Azure Cosmos NoSql container that will be deleted after the instance is disposed.
    /// </summary>
    public class TemporaryNoSqlContainer : IAsyncDisposable
    {
        private readonly CosmosDBSqlContainerResource _container;
        private readonly CosmosClient _resourceClient;
        private readonly bool _createdByUs;
        private readonly Collection<IAsyncDisposable> _items = [];
        private readonly TemporaryNoSqlContainerOptions _options;
        private readonly ILogger _logger;

        private TemporaryNoSqlContainer(
            CosmosClient resourceClient,
            Container containerClient,
            CosmosDBSqlContainerResource container,
            bool createdByUs,
            TemporaryNoSqlContainerOptions options,
            ILogger logger)
        {
            ArgumentNullException.ThrowIfNull(container);
            ArgumentNullException.ThrowIfNull(containerClient);
            ArgumentNullException.ThrowIfNull(resourceClient);
            ArgumentNullException.ThrowIfNull(options);

            _container = container;
            _createdByUs = createdByUs;
            _options = options;
            _resourceClient = resourceClient;
            _logger = logger ?? NullLogger.Instance;

            Client = containerClient;
        }

        /// <summary>
        /// Gets the unique name of the NoSql container, currently available on Azure Cosmos.
        /// </summary>
        public string Name => Client.Id;

        /// <summary>
        /// Gets the client to interact with the NoSql container.
        /// </summary>
        public Container Client { get; }

        /// <summary>
        /// Gets the additional options to manipulate the deletion of the <see cref="TemporaryNoSqlContainer"/>.
        /// </summary>
        public OnTeardownNoSqlContainerOptions OnTeardown => _options.OnTeardown;

        /// <summary>
        /// Creates a new instance of the <see cref="TemporaryNoSqlContainer"/> which creates a new Azure Cosmos NoSql container if it doesn't exist yet.
        /// </summary>
        /// <param name="cosmosDbAccountResourceId">
        ///   <para>The resource ID of the Azure Cosmos resource where the temporary NoSql container should be created.</para>
        ///   <para>The resource ID can be constructed with the <see cref="CosmosDBAccountResource.CreateResourceIdentifier"/>:</para>
        ///   <example>
        ///     <code>
        ///       ResourceIdentifier cosmosDbAccountResourceId =
        ///           CosmosDBAccountResource.CreateResourceIdentifier("&lt;subscription-id&gt;", "&lt;resource-group&gt;", "&lt;account-name&gt;");
        ///     </code>
        ///   </example>
        /// </param>
        /// <param name="databaseName">The name of the existing NoSql database in the Azure Cosmos resource.</param>
        /// <param name="containerName">The name of the NoSql container to be created within the Azure Cosmos resource.</param>
        /// <param name="partitionKeyPath">The path to the partition key of the NoSql item which describes how the items should be partitioned.</param>
        /// <param name="logger">The logger instance to write diagnostic information during the lifetime of the NoSql container.</param>
        /// <exception cref="ArgumentNullException">Thrown when the <paramref name="cosmosDbAccountResourceId"/> is <c>null</c>.</exception>
        /// <exception cref="ArgumentException">
        ///     Thrown when the <paramref name="databaseName"/>, <paramref name="containerName"/>, or the <paramref name="partitionKeyPath"/> is blank.
        /// </exception>
        public static async Task<TemporaryNoSqlContainer> CreateIfNotExistsAsync(
            ResourceIdentifier cosmosDbAccountResourceId,
            string databaseName,
            string containerName,
            string partitionKeyPath,
            ILogger logger)
        {
            return await CreateIfNotExistsAsync(
                cosmosDbAccountResourceId,
                databaseName,
                containerName,
                partitionKeyPath,
                logger,
                configureOptions: null);
        }

        /// <summary>
        /// Creates a new instance of the <see cref="TemporaryNoSqlContainer"/> which creates a new Azure Cosmos NoSql container if it doesn't exist yet.
        /// </summary>
        /// <param name="cosmosDbAccountResourceId">
        ///   <para>The resource ID of the Azure Cosmos resource where the temporary NoSql container should be created.</para>
        ///   <para>The resource ID can be constructed with the <see cref="CosmosDBAccountResource.CreateResourceIdentifier"/>:</para>
        ///   <example>
        ///     <code>
        ///       ResourceIdentifier cosmosDbAccountResourceId =
        ///           CosmosDBAccountResource.CreateResourceIdentifier("&lt;subscription-id&gt;", "&lt;resource-group&gt;", "&lt;account-name&gt;");
        ///     </code>
        ///   </example>
        /// </param>
        /// <param name="databaseName">The name of the existing NoSql database in the Azure Cosmos resource.</param>
        /// <param name="containerName">The name of the NoSql container to be created within the Azure Cosmos resource.</param>
        /// <param name="partitionKeyPath">The path to the partition key of the NoSql item which describes how the items should be partitioned.</param>
        /// <param name="logger">The logger instance to write diagnostic information during the lifetime of the NoSql container.</param>
        /// <param name="configureOptions">The additional options to manipulate the behavior of the test fixture.</param>
        /// <exception cref="ArgumentNullException">Thrown when the <paramref name="cosmosDbAccountResourceId"/> is <c>null</c>.</exception>
        /// <exception cref="ArgumentException">
        ///     Thrown when the <paramref name="databaseName"/>, <paramref name="containerName"/>, or the <paramref name="partitionKeyPath"/> is blank.
        /// </exception>
        public static async Task<TemporaryNoSqlContainer> CreateIfNotExistsAsync(
            ResourceIdentifier cosmosDbAccountResourceId,
            string databaseName,
            string containerName,
            string partitionKeyPath,
            ILogger logger,
            Action<TemporaryNoSqlContainerOptions> configureOptions)
        {
            return await CreateIfNotExistsAsync(
                cosmosDbAccountResourceId,
                new DefaultAzureCredential(),
                databaseName,
                containerName,
                partitionKeyPath,
                logger,
                configureOptions);
        }

        /// <summary>
        /// Creates a new instance of the <see cref="TemporaryNoSqlContainer"/> which creates a new Azure Cosmos NoSql container if it doesn't exist yet.
        /// </summary>
        /// <param name="cosmosDbAccountResourceId">
        ///   <para>The resource ID of the Azure Cosmos resource where the temporary NoSql container should be created.</para>
        ///   <para>The resource ID can be constructed with the <see cref="CosmosDBAccountResource.CreateResourceIdentifier"/>:</para>
        ///   <example>
        ///     <code>
        ///       ResourceIdentifier cosmosDbAccountResourceId =
        ///           CosmosDBAccountResource.CreateResourceIdentifier("&lt;subscription-id&gt;", "&lt;resource-group&gt;", "&lt;account-name&gt;");
        ///     </code>
        ///   </example>
        /// </param>
        /// <param name="credential">The credential implementation to authenticate with the Azure Cosmos resource.</param>
        /// <param name="databaseName">The name of the existing NoSql database in the Azure Cosmos resource.</param>
        /// <param name="containerName">The name of the NoSql container to be created within the Azure Cosmos resource.</param>
        /// <param name="partitionKeyPath">The path to the partition key of the NoSql item which describes how the items should be partitioned.</param>
        /// <param name="logger">The logger instance to write diagnostic information during the lifetime of the NoSql container.</param>
        /// <exception cref="ArgumentNullException">
        ///     Thrown when the <paramref name="cosmosDbAccountResourceId"/> or the <paramref name="credential"/> is <c>null</c>.
        /// </exception>
        /// <exception cref="ArgumentException">
        ///     Thrown when the <paramref name="databaseName"/>, <paramref name="containerName"/>, or the <paramref name="partitionKeyPath"/> is blank.
        /// </exception>
        public static async Task<TemporaryNoSqlContainer> CreateIfNotExistsAsync(
            ResourceIdentifier cosmosDbAccountResourceId,
            TokenCredential credential,
            string databaseName,
            string containerName,
            string partitionKeyPath,
            ILogger logger)
        {
            return await CreateIfNotExistsAsync(
                cosmosDbAccountResourceId,
                credential,
                databaseName,
                containerName,
                partitionKeyPath,
                logger,
                configureOptions: null);
        }

        /// <summary>
        /// Creates a new instance of the <see cref="TemporaryNoSqlContainer"/> which creates a new Azure Cosmos NoSql container if it doesn't exist yet.
        /// </summary>
        /// <param name="cosmosDbAccountResourceId">
        ///   <para>The resource ID of the Azure Cosmos resource where the temporary NoSql container should be created.</para>
        ///   <para>The resource ID can be constructed with the <see cref="CosmosDBAccountResource.CreateResourceIdentifier"/>:</para>
        ///   <example>
        ///     <code>
        ///       ResourceIdentifier cosmosDbAccountResourceId =
        ///           CosmosDBAccountResource.CreateResourceIdentifier("&lt;subscription-id&gt;", "&lt;resource-group&gt;", "&lt;account-name&gt;");
        ///     </code>
        ///   </example>
        /// </param>
        /// <param name="credential">The credential implementation to authenticate with the Azure Cosmos resource.</param>
        /// <param name="databaseName">The name of the existing NoSql database in the Azure Cosmos resource.</param>
        /// <param name="containerName">The name of the NoSql container to be created within the Azure Cosmos resource.</param>
        /// <param name="partitionKeyPath">The path to the partition key of the NoSql item which describes how the items should be partitioned.</param>
        /// <param name="logger">The logger instance to write diagnostic information during the lifetime of the NoSql container.</param>
        /// <param name="configureOptions">The additional options to manipulate the behavior of the test fixture.</param>
        /// <exception cref="ArgumentNullException">
        ///     Thrown when the <paramref name="cosmosDbAccountResourceId"/> or the <paramref name="credential"/> is <c>null</c>.
        /// </exception>
        /// <exception cref="ArgumentException">
        ///     Thrown when the <paramref name="databaseName"/>, <paramref name="containerName"/>, or the <paramref name="partitionKeyPath"/> is blank.
        /// </exception>
        public static async Task<TemporaryNoSqlContainer> CreateIfNotExistsAsync(
            ResourceIdentifier cosmosDbAccountResourceId,
            TokenCredential credential,
            string databaseName,
            string containerName,
            string partitionKeyPath,
            ILogger logger,
            Action<TemporaryNoSqlContainerOptions> configureOptions)
        {
            ArgumentNullException.ThrowIfNull(cosmosDbAccountResourceId);
            ArgumentNullException.ThrowIfNull(credential);
            ArgumentException.ThrowIfNullOrWhiteSpace(databaseName);
            ArgumentException.ThrowIfNullOrWhiteSpace(containerName);
            ArgumentException.ThrowIfNullOrWhiteSpace(partitionKeyPath);
            logger ??= NullLogger.Instance;

            var options = new TemporaryNoSqlContainerOptions();
            configureOptions?.Invoke(options);

            CosmosDBAccountResource cosmosDb = await GetCosmosDbResourceAsync(cosmosDbAccountResourceId, credential);
            CosmosDBSqlDatabaseResource database = await cosmosDb.GetCosmosDBSqlDatabaseAsync(databaseName);

            var cosmosClient = new CosmosClient(cosmosDb.Data.DocumentEndpoint, credential);
            Container containerClient = cosmosClient.GetContainer(databaseName, containerName);

            if (await database.GetCosmosDBSqlContainers().ExistsAsync(containerName))
            {
                logger.LogDebug("[Test:Setup] Use already existing Azure Cosmos NoSql '{ContainerName}' container in database '{DatabaseName}'", containerName, databaseName);
                await CleanContainerOnSetupAsync(containerClient, options, logger);

                CosmosDBSqlContainerResource container = await database.GetCosmosDBSqlContainerAsync(containerName);
                return new TemporaryNoSqlContainer(cosmosClient, containerClient, container, createdByUs: false, options, logger);
            }
            else
            {
                logger.LogDebug("[Test:Setup] Create new Azure Cosmos NoSql '{ContainerName}' container in database '{DatabaseName}'", containerName, databaseName);

                var properties = new ContainerProperties(containerName, partitionKeyPath);
                CosmosDBSqlContainerResource container = await CreateNewNoSqlContainerAsync(cosmosDb, database, properties);

                return new TemporaryNoSqlContainer(cosmosClient, containerClient, container, createdByUs: true, options, logger);
            }
        }

        private static async Task<CosmosDBSqlContainerResource> CreateNewNoSqlContainerAsync(
            CosmosDBAccountResource cosmosDb,
            CosmosDBSqlDatabaseResource database,
            ContainerProperties properties)
        {
            var partitionKey = new CosmosDBContainerPartitionKey();
            foreach (string path in properties.PartitionKeyPaths)
            {
                partitionKey.Paths.Add(path);
            }

            var newContainer = new CosmosDBSqlContainerResourceInfo(properties.Id)
            {
                PartitionKey = partitionKey
            };
            var request = new CosmosDBSqlContainerCreateOrUpdateContent(cosmosDb.Data.Location, newContainer);
            await database.GetCosmosDBSqlContainers()
                          .CreateOrUpdateAsync(WaitUntil.Completed, properties.Id, request);

            return await database.GetCosmosDBSqlContainerAsync(properties.Id);
        }

        private static async Task<CosmosDBAccountResource> GetCosmosDbResourceAsync(ResourceIdentifier cosmosDbAccountResourceId, TokenCredential credential)
        {
            var arm = new ArmClient(credential);
            CosmosDBAccountResource cosmosDb = arm.GetCosmosDBAccountResource(cosmosDbAccountResourceId);

            return await cosmosDb.GetAsync();
        }

        private static async Task CleanContainerOnSetupAsync(Container container, TemporaryNoSqlContainerOptions options, ILogger logger)
        {
            if (options.OnSetup.Items is OnSetupNoSqlContainer.LeaveExisted)
            {
                return;
            }

            if (options.OnSetup.Items is OnSetupNoSqlContainer.CleanIfExisted)
            {
                await ForEachItemAsync(container, async (id, partitionKey, _) =>
                {
                    logger.LogDebug("[Test:Setup] Delete Azure Cosmos NoSql item '{ItemId}' {PartitionKey} in container '{DatabaseName}/{ContainerName}'", id, partitionKey, container.Database.Id, container.Id);
                    using ResponseMessage response = await container.DeleteItemStreamAsync(id, partitionKey);

                    if (!response.IsSuccessStatusCode && response.StatusCode != HttpStatusCode.NotFound)
                    {
                        throw new RequestFailedException(
                            $"[Test:Setup] Failed to delete Azure Cosmos NoSql item '{id}' {partitionKey} in container '{container.Database.Id}/{container.Id}' " +
                            $"since the delete operation responded with a failure: {(int) response.StatusCode} {response.StatusCode}: {response.ErrorMessage}");
                    }
                });
            }
            else if (options.OnSetup.Items is OnSetupNoSqlContainer.CleanIfMatched)
            {
                await ForEachItemAsync(container, async (id, key, doc) =>
                {
                    if (options.OnSetup.IsMatched(id, key, doc, container.Database.Client))
                    {
                        logger.LogDebug("[Test:Setup] Delete matched Azure Cosmos NoSql item '{ItemId}' {PartitionKey} in container '{DatabaseName}/{ContainerName}'", id, key, container.Database.Id, container.Id);
                        using ResponseMessage response = await container.DeleteItemStreamAsync(id, key);

                        if (!response.IsSuccessStatusCode && response.StatusCode != HttpStatusCode.NotFound)
                        {
                            throw new RequestFailedException(
                                $"[Test:Setup] Failed to delete matched Azure Cosmos NoSql item '{id}' {key} in container '{container.Database.Id}/{container.Id}' " +
                                $"since the delete operation responded with a failure: {(int) response.StatusCode} {response.StatusCode}: {response.ErrorMessage}");
                        }
                    }
                });
            }
        }

        /// <summary>
        /// Adds a temporary NoSql item to the current container instance.
        /// </summary>
        /// <typeparam name="T">The custom NoSql model.</typeparam>
        /// <param name="item">The item to create in the NoSql container.</param>
        /// <exception cref="ArgumentNullException">Thrown when the <paramref name="item"/> is <c>null</c>.</exception>
        [Obsolete("Will be removed in v3, please use the " + nameof(UpsertItemAsync) + "instead that provides exactly the same functionality")]
        public async Task AddItemAsync<T>(T item)
        {
            await UpsertItemAsync(item);
        }

        /// <summary>
        /// Adds a new or replaces an existing NoSql item in the Azure NoSql container (a.k.a. UPSERT).
        /// </summary>
        /// <remarks>
        ///     ⚡ Any items upserted via this call will always be deleted (if new) or reverted (if existing)
        ///     when the <see cref="TemporaryNoSqlContainer"/> is disposed.
        /// </remarks>
        /// <param name="item">The item to create in the NoSql container.</param>
        /// <exception cref="ArgumentNullException">Thrown when the <paramref name="item"/> is <c>null</c>.</exception>
        public async Task UpsertItemAsync<TItem>(TItem item)
        {
            ArgumentNullException.ThrowIfNull(item);
            _items.Add(await TemporaryNoSqlItem.UpsertItemAsync(Client, item, _logger));
        }

        /// <summary>
        /// Performs application-defined tasks associated with freeing, releasing, or resetting unmanaged resources asynchronously.
        /// </summary>
        /// <returns>A task that represents the asynchronous dispose operation.</returns>
        public async ValueTask DisposeAsync()
        {
            await using var disposables = new DisposableCollection(_logger);
            disposables.AddRange(_items);

            if (_createdByUs)
            {
                disposables.Add(AsyncDisposable.Create(async () =>
                {
                    _logger.LogDebug("[Test:Teardown] Delete Azure Cosmos NoSql '{ContainerName}' container in database '{DatabaseName}'", _container.Id.Name, _container.Id.Parent?.Name);
                    await _container.DeleteAsync(WaitUntil.Completed);
                }));
            }
            else
            {
                await CleanContainerOnTeardownAsync(disposables);
            }

            disposables.Add(_resourceClient);

            GC.SuppressFinalize(this);
        }

        private async Task CleanContainerOnTeardownAsync(DisposableCollection disposables)
        {
            if (_options.OnTeardown.Items is OnTeardownNoSqlContainer.CleanIfUpserted)
            {
                return;
            }

            if (_options.OnTeardown.Items is OnTeardownNoSqlContainer.CleanAll)
            {
                await ForEachItemAsync((id, key, _) =>
                {
                    disposables.Add(AsyncDisposable.Create(async () =>
                    {
                        _logger.LogDebug("[Test:Teardown] Delete Azure Cosmos NoSql item '{ItemId}' {PartitionKey} in NoSql container '{DatabaseName}/{ContainerName}'", id, key, Client.Database.Id, Client.Id);
                        using ResponseMessage response = await Client.DeleteItemStreamAsync(id, key);

                        if (!response.IsSuccessStatusCode && response.StatusCode != HttpStatusCode.NotFound)
                        {
                            throw new RequestFailedException(
                                $"[Test:Teardown] Failed to delete Azure Cosmos NoSql item '{id}' {key} in container '{Client.Database.Id}/{Client.Id}' " +
                                $"since the delete operation responded with a failure: {(int) response.StatusCode} {response.StatusCode}: {response.ErrorMessage}");
                        }
                    }));

                    return Task.CompletedTask;
                });
            }
            else if (_options.OnTeardown.Items is OnTeardownNoSqlContainer.CleanIfMatched)
            {
                await ForEachItemAsync((id, key, doc) =>
                {
                    disposables.Add(AsyncDisposable.Create(async () =>
                    {
                        if (_options.OnTeardown.IsMatched(id, key, doc, Client.Database.Client))
                        {
                            _logger.LogDebug("[Test:Teardown] Delete Azure Cosmos NoSql item '{ItemId}' {PartitionKey} in NoSql container '{DatabaseName}/{ContainerName}'", id, key, Client.Database.Id, Client.Id);
                            using ResponseMessage response = await Client.DeleteItemStreamAsync(id, key);

                            if (!response.IsSuccessStatusCode && response.StatusCode != HttpStatusCode.NotFound)
                            {
                                throw new RequestFailedException(
                                    $"[Test:Teardown] Failed to delete matched Azure Cosmos NoSql item '{id}' {key} in container '{Client.Database.Id}/{Client.Id}' " +
                                    $"since the delete operation responded with a failure: {(int) response.StatusCode} {response.StatusCode}: {response.ErrorMessage}");
                            }
                        }
                    }));

                    return Task.CompletedTask;
                });
            }
        }

        private async Task ForEachItemAsync(Func<string, PartitionKey, JObject, Task> deleteItemAsync)
        {
            await ForEachItemAsync(Client, deleteItemAsync);
        }

        private static async Task ForEachItemAsync(Container container, Func<string, PartitionKey, JObject, Task> deleteItemAsync)
        {
            ContainerResponse resp = await container.ReadContainerAsync();
            ContainerProperties properties = resp.Resource;

            using FeedIterator iterator = container.GetItemQueryStreamIterator();
            while (iterator.HasMoreResults)
            {
                using ResponseMessage message = await iterator.ReadNextAsync();
                if (!message.IsSuccessStatusCode)
                {
                    continue;
                }

                using var content = new StreamReader(message.Content);
                using var reader = new JsonTextReader(content);

                JToken json = await JToken.ReadFromAsync(reader);
                if (json is not JObject root
                    || !root.TryGetValue("Documents", out JToken docs)
                    || docs is not JArray docsArr)
                {
                    continue;
                }

                foreach (JObject doc in docsArr.Where(d => d is JObject).Cast<JObject>().ToArray())
                {
                    string id = ExtractIdFromItem(doc);
                    if (string.IsNullOrWhiteSpace(id))
                    {
                        continue;
                    }

                    PartitionKey partitionKey = ExtractPartitionKeyFromItem(doc, properties);
                    await deleteItemAsync(id, partitionKey, doc);
                }
            }
        }
    }
}
>>>>>>> c4d6e2ef
<|MERGE_RESOLUTION|>--- conflicted
+++ resolved
@@ -1,4 +1,3 @@
-<<<<<<< HEAD
 ﻿using System;
 using System.Collections.Generic;
 using System.Collections.ObjectModel;
@@ -27,7 +26,7 @@
     /// <summary>
     /// Represents the available options when the <see cref="TemporaryNoSqlContainer"/> is deleted.
     /// </summary>
-    internal enum OnTeardownNoSqlContainer { CleanIfCreated = 0, CleanAll, CleanIfMatched }
+    internal enum OnTeardownNoSqlContainer { CleanIfUpserted = 0, CleanAll, CleanIfMatched }
 
     /// <summary>
     /// Represents a generic dictionary-like type which defines an arbitrary set of properties on a NoSql item as key-value pairs.
@@ -70,7 +69,7 @@
     /// </summary>
     public class OnSetupNoSqlContainerOptions
     {
-        private readonly List<Func<CosmosClient, NoSqlItem, bool>> _filters = new();
+        private readonly List<Func<CosmosClient, NoSqlItem, bool>> _filters = [];
 
         /// <summary>
         /// Gets the configurable setup option on what to do with existing NoSql items in the Azure NoSql container upon the test fixture creation.
@@ -168,7 +167,7 @@
     /// </summary>
     public class OnTeardownNoSqlContainerOptions
     {
-        private readonly List<Func<CosmosClient, NoSqlItem, bool>> _filters = new();
+        private readonly List<Func<CosmosClient, NoSqlItem, bool>> _filters = [];
 
         /// <summary>
         /// Gets the configurable setup option on what to do with existing NoSql items in the Azure NoSql container upon the test fixture deletion.
@@ -177,11 +176,21 @@
 
         /// <summary>
         /// (default for cleaning items) Configures the <see cref="TemporaryNoSqlContainer"/> to only delete the NoSql items upon disposal
-        /// if the item was inserted by the test fixture (using <see cref="TemporaryNoSqlContainer.AddItemAsync{TItem}"/>).
-        /// </summary>
+        /// if the item was upserted by the test fixture (using <see cref="TemporaryNoSqlContainer.AddItemAsync{TItem}"/>).
+        /// </summary>
+        [Obsolete("Will be removed in v3, please use " + nameof(CleanUpsertedItems) + " instead that provides exactly the same on-teardown functionality")]
         public OnTeardownNoSqlContainerOptions CleanCreatedItems()
         {
-            Items = OnTeardownNoSqlContainer.CleanIfCreated;
+            return CleanUpsertedItems();
+        }
+
+        /// <summary>
+        /// (default for cleaning items) Configures the <see cref="TemporaryNoSqlContainer"/> to only delete or revert the NoSql items upon disposal
+        /// if the item was upserted by the test fixture (using <see cref="TemporaryNoSqlContainer.UpsertItemAsync{TItem}"/>).
+        /// </summary>
+        public OnTeardownNoSqlContainerOptions CleanUpsertedItems()
+        {
+            Items = OnTeardownNoSqlContainer.CleanIfUpserted;
             return this;
         }
 
@@ -200,7 +209,7 @@
         /// </summary>
         /// <remarks>
         ///     The matching of items only happens on NoSql items that were created outside the scope of the test fixture.
-        ///     All items created by the test fixture will be deleted upon disposal, regardless of the filters.
+        ///     All items created by the test fixture will be deleted or reverted upon disposal, even if the items do not match one of the filters.
         ///     This follows the 'clean environment' principle where the test fixture should clean up after itself and not linger around any state it created.
         /// </remarks>
         /// <param name="filters">The filters  to match NoSql items that should be removed.</param>
@@ -227,7 +236,7 @@
         /// </summary>
         /// <remarks>
         ///     The matching of items only happens on NoSql items that were created outside the scope of the test fixture.
-        ///     All items created by the test fixture will be deleted upon disposal, regardless of the filters.
+        ///     All items upserted by the test fixture will be deleted or reverted upon disposal, even if the items do not match one of the filters.
         ///     This follows the 'clean environment' principle where the test fixture should clean up after itself and not linger around any state it created.
         /// </remarks>
         /// <typeparam name="TItem">The custom type of the NoSql item.</typeparam>
@@ -279,7 +288,7 @@
         /// <summary>
         /// Gets the additional options to manipulate the deletion of the <see cref="TemporaryNoSqlContainer"/>.
         /// </summary>
-        public OnTeardownNoSqlContainerOptions OnTeardown { get; } = new OnTeardownNoSqlContainerOptions().CleanCreatedItems();
+        public OnTeardownNoSqlContainerOptions OnTeardown { get; } = new OnTeardownNoSqlContainerOptions().CleanUpsertedItems();
     }
 
     /// <summary>
@@ -290,7 +299,7 @@
         private readonly CosmosDBSqlContainerResource _container;
         private readonly CosmosClient _resourceClient;
         private readonly bool _createdByUs;
-        private readonly Collection<IAsyncDisposable> _items = new();
+        private readonly Collection<IAsyncDisposable> _items = [];
         private readonly TemporaryNoSqlContainerOptions _options;
         private readonly ILogger _logger;
 
@@ -597,10 +606,25 @@
         /// <typeparam name="T">The custom NoSql model.</typeparam>
         /// <param name="item">The item to create in the NoSql container.</param>
         /// <exception cref="ArgumentNullException">Thrown when the <paramref name="item"/> is <c>null</c>.</exception>
+        [Obsolete("Will be removed in v3, please use the " + nameof(UpsertItemAsync) + "instead that provides exactly the same functionality")]
         public async Task AddItemAsync<T>(T item)
         {
+            await UpsertItemAsync(item);
+        }
+
+        /// <summary>
+        /// Adds a new or replaces an existing NoSql item in the Azure NoSql container (a.k.a. UPSERT).
+        /// </summary>
+        /// <remarks>
+        ///     ⚡ Any items upserted via this call will always be deleted (if new) or reverted (if existing)
+        ///     when the <see cref="TemporaryNoSqlContainer"/> is disposed.
+        /// </remarks>
+        /// <param name="item">The item to create in the NoSql container.</param>
+        /// <exception cref="ArgumentNullException">Thrown when the <paramref name="item"/> is <c>null</c>.</exception>
+        public async Task UpsertItemAsync<TItem>(TItem item)
+        {
             ArgumentNullException.ThrowIfNull(item);
-            _items.Add(await TemporaryNoSqlItem.InsertIfNotExistsAsync(Client, item, _logger));
+            _items.Add(await TemporaryNoSqlItem.UpsertItemAsync(Client, item, _logger));
         }
 
         /// <summary>
@@ -632,7 +656,7 @@
 
         private async Task CleanContainerOnTeardownAsync(DisposableCollection disposables)
         {
-            if (_options.OnTeardown.Items is OnTeardownNoSqlContainer.CleanIfCreated)
+            if (_options.OnTeardown.Items is OnTeardownNoSqlContainer.CleanIfUpserted)
             {
                 return;
             }
@@ -724,756 +748,4 @@
             }
         }
     }
-}
-=======
-﻿using System;
-using System.Collections.Generic;
-using System.Collections.ObjectModel;
-using System.IO;
-using System.Linq;
-using System.Net;
-using System.Threading.Tasks;
-using Azure;
-using Azure.Core;
-using Azure.Identity;
-using Azure.ResourceManager;
-using Azure.ResourceManager.CosmosDB;
-using Azure.ResourceManager.CosmosDB.Models;
-using Microsoft.Azure.Cosmos;
-using Microsoft.Extensions.Logging;
-using Microsoft.Extensions.Logging.Abstractions;
-using Newtonsoft.Json;
-using Newtonsoft.Json.Linq;
-using static Arcus.Testing.NoSqlExtraction;
-
-namespace Arcus.Testing
-{
-    /// <summary>
-    /// Represents the available options when the <see cref="TemporaryNoSqlContainer"/> is created.
-    /// </summary>
-    internal enum OnSetupNoSqlContainer { LeaveExisted = 0, CleanIfExisted, CleanIfMatched }
-
-    /// <summary>
-    /// Represents the available options when the <see cref="TemporaryNoSqlContainer"/> is deleted.
-    /// </summary>
-    internal enum OnTeardownNoSqlContainer { CleanIfUpserted = 0, CleanAll, CleanIfMatched }
-
-    /// <summary>
-    /// Represents a generic dictionary-like type which defines an arbitrary set of properties on a NoSql item as key-value pairs.
-    /// </summary>
-    public class NoSqlItem : JObject
-    {
-        /// <summary>
-        /// Initializes a new instance of the <see cref="NoSqlItem" /> class.
-        /// </summary>
-        internal NoSqlItem(
-            string id,
-            PartitionKey partitionKey,
-            JObject properties)
-            : base(properties)
-        {
-            ArgumentNullException.ThrowIfNull(id);
-
-            Id = id;
-            PartitionKey = partitionKey;
-        }
-
-        /// <summary>
-        /// Gets the unique identifier to distinguish items.
-        /// </summary>
-        public string Id { get; }
-
-        /// <summary>
-        /// Gets the key to group items together in partitions.
-        /// </summary>
-        public PartitionKey PartitionKey { get; }
-    }
-
-    /// <summary>
-    /// Represents the available options when creating a <see cref="TemporaryNoSqlContainer"/>.
-    /// </summary>
-    public class OnSetupNoSqlContainerOptions
-    {
-        private readonly List<Func<CosmosClient, NoSqlItem, bool>> _filters = [];
-
-        /// <summary>
-        /// Gets the configurable setup option on what to do with existing NoSql items in the Azure NoSql container upon the test fixture creation.
-        /// </summary>
-        internal OnSetupNoSqlContainer Items { get; private set; }
-
-        /// <summary>
-        /// (default) Configures the <see cref="TemporaryNoSqlContainer"/> to leave all NoSql items untouched
-        /// that already existed upon the test fixture creation, when there was already an Azure NoSql container available.
-        /// </summary>
-        public OnSetupNoSqlContainerOptions LeaveAllItems()
-        {
-            Items = OnSetupNoSqlContainer.LeaveExisted;
-            return this;
-        }
-
-        /// <summary>
-        /// Configures the <see cref="TemporaryNoSqlContainer"/> to delete all the already existing NoSql items upon the test fixture creation.
-        /// </summary>
-        public OnSetupNoSqlContainerOptions CleanAllItems()
-        {
-            Items = OnSetupNoSqlContainer.CleanIfExisted;
-            return this;
-        }
-
-        /// <summary>
-        /// Configures the <see cref="TemporaryNoSqlContainer"/> to delete the NoSql items
-        /// upon the test fixture creation that match any of the configured <paramref name="filters"/>.
-        /// </summary>
-        /// <remarks>
-        ///     Multiple calls will be aggregated together in an OR expression.
-        /// </remarks>
-        /// <param name="filters">The filters to match NoSql items that should be removed.</param>
-        /// <exception cref="ArgumentNullException">Thrown when the <paramref name="filters"/> is <c>null</c>.</exception>
-        /// <exception cref="ArgumentException">Thrown when one or more <paramref name="filters"/> is <c>null</c>.</exception>
-        public OnSetupNoSqlContainerOptions CleanMatchingItems(params Func<NoSqlItem, bool>[] filters)
-        {
-            ArgumentNullException.ThrowIfNull(filters);
-
-            if (Array.Exists(filters, f => f is null))
-            {
-                throw new ArgumentException("Requires all filters to be non-null", nameof(filters));
-            }
-
-            Items = OnSetupNoSqlContainer.CleanIfMatched;
-            _filters.AddRange(filters.Select(f => new Func<CosmosClient, NoSqlItem, bool>((_, item) => f(item))));
-
-            return this;
-        }
-
-        /// <summary>
-        /// Configures the <see cref="TemporaryNoSqlContainer"/> to delete the NoSql items
-        /// upon the test fixture creation that match any of the configured <paramref name="filters"/>.
-        /// </summary>
-        /// <remarks>
-        ///     Multiple calls will be aggregated together in an OR expression.
-        /// </remarks>
-        /// <typeparam name="TItem">The custom type of the NoSql item.</typeparam>
-        /// <param name="filters">The filters to match NoSql items that should be removed.</param>
-        /// <exception cref="ArgumentNullException">Thrown when the <paramref name="filters"/> is <c>null</c>.</exception>
-        /// <exception cref="ArgumentException">Thrown when one or more <paramref name="filters"/> is <c>null</c>.</exception>
-        public OnSetupNoSqlContainerOptions CleanMatchingItems<TItem>(params Func<TItem, bool>[] filters)
-        {
-            ArgumentNullException.ThrowIfNull(filters);
-
-            if (Array.Exists(filters, f => f is null))
-            {
-                throw new ArgumentException("Requires all filters to be non-null", nameof(filters));
-            }
-
-            Items = OnSetupNoSqlContainer.CleanIfMatched;
-
-            _filters.AddRange(filters.Select(itemFilter => new Func<CosmosClient, NoSqlItem, bool>((client, json) =>
-            {
-                var item = NoSqlItemParser.Parse<TItem>(client, json, TestPhase.Setup);
-                return itemFilter(item);
-
-            })));
-
-            return this;
-        }
-
-        /// <summary>
-        /// Determine if any of the user configured filters matches with the current NoSql item.
-        /// </summary>
-        internal bool IsMatched(string itemId, PartitionKey partitionKey, JObject itemStream, CosmosClient client)
-        {
-            var item = new NoSqlItem(itemId, partitionKey, itemStream);
-            return _filters.Exists(filter => filter(client, item));
-        }
-    }
-
-    /// <summary>
-    /// Represents the available options when deleting a <see cref="TemporaryNoSqlContainer"/>.
-    /// </summary>
-    public class OnTeardownNoSqlContainerOptions
-    {
-        private readonly List<Func<CosmosClient, NoSqlItem, bool>> _filters = [];
-
-        /// <summary>
-        /// Gets the configurable setup option on what to do with existing NoSql items in the Azure NoSql container upon the test fixture deletion.
-        /// </summary>
-        internal OnTeardownNoSqlContainer Items { get; private set; }
-
-        /// <summary>
-        /// (default for cleaning items) Configures the <see cref="TemporaryNoSqlContainer"/> to only delete the NoSql items upon disposal
-        /// if the item was upserted by the test fixture (using <see cref="TemporaryNoSqlContainer.AddItemAsync{TItem}"/>).
-        /// </summary>
-        [Obsolete("Will be removed in v3, please use " + nameof(CleanUpsertedItems) + " instead that provides exactly the same on-teardown functionality")]
-        public OnTeardownNoSqlContainerOptions CleanCreatedItems()
-        {
-            return CleanUpsertedItems();
-        }
-
-        /// <summary>
-        /// (default for cleaning items) Configures the <see cref="TemporaryNoSqlContainer"/> to only delete or revert the NoSql items upon disposal
-        /// if the item was upserted by the test fixture (using <see cref="TemporaryNoSqlContainer.UpsertItemAsync{TItem}"/>).
-        /// </summary>
-        public OnTeardownNoSqlContainerOptions CleanUpsertedItems()
-        {
-            Items = OnTeardownNoSqlContainer.CleanIfUpserted;
-            return this;
-        }
-
-        /// <summary>
-        /// Configures the <see cref="TemporaryNoSqlContainer"/> to delete all the NoSql items upon disposal - even if the test fixture didn't add them.
-        /// </summary>
-        public OnTeardownNoSqlContainerOptions CleanAllItems()
-        {
-            Items = OnTeardownNoSqlContainer.CleanAll;
-            return this;
-        }
-
-        /// <summary>
-        /// Configures the <see cref="TemporaryNoSqlContainer"/> to delete the NoSql items
-        /// upon disposal that match any of the configured <paramref name="filters"/>.
-        /// </summary>
-        /// <remarks>
-        ///     The matching of items only happens on NoSql items that were created outside the scope of the test fixture.
-        ///     All items created by the test fixture will be deleted or reverted upon disposal, even if the items do not match one of the filters.
-        ///     This follows the 'clean environment' principle where the test fixture should clean up after itself and not linger around any state it created.
-        /// </remarks>
-        /// <param name="filters">The filters  to match NoSql items that should be removed.</param>
-        /// <exception cref="ArgumentNullException">Thrown when the <paramref name="filters"/> is <c>null</c>.</exception>
-        /// <exception cref="ArgumentException">Thrown when the <paramref name="filters"/> contains <c>null</c>.</exception>
-        public OnTeardownNoSqlContainerOptions CleanMatchingItems(params Func<NoSqlItem, bool>[] filters)
-        {
-            ArgumentNullException.ThrowIfNull(filters);
-
-            if (Array.Exists(filters, f => f is null))
-            {
-                throw new ArgumentException("Requires all filters to be non-null", nameof(filters));
-            }
-
-            Items = OnTeardownNoSqlContainer.CleanIfMatched;
-            _filters.AddRange(filters.Select(f => new Func<CosmosClient, NoSqlItem, bool>((_, item) => f(item))));
-
-            return this;
-        }
-
-        /// <summary>
-        /// Configures the <see cref="TemporaryNoSqlContainer"/> to delete the NoSql items
-        /// upon disposal that match any of the configured <paramref name="filters"/>.
-        /// </summary>
-        /// <remarks>
-        ///     The matching of items only happens on NoSql items that were created outside the scope of the test fixture.
-        ///     All items upserted by the test fixture will be deleted or reverted upon disposal, even if the items do not match one of the filters.
-        ///     This follows the 'clean environment' principle where the test fixture should clean up after itself and not linger around any state it created.
-        /// </remarks>
-        /// <typeparam name="TItem">The custom type of the NoSql item.</typeparam>
-        /// <param name="filters">The filters  to match NoSql items that should be removed.</param>
-        /// <exception cref="ArgumentNullException">Thrown when the <paramref name="filters"/> is <c>null</c>.</exception>
-        /// <exception cref="ArgumentException">Thrown when the <paramref name="filters"/> contains <c>null</c>.</exception>
-        public OnTeardownNoSqlContainerOptions CleanMatchingItems<TItem>(params Func<TItem, bool>[] filters)
-        {
-            ArgumentNullException.ThrowIfNull(filters);
-
-            if (Array.Exists(filters, f => f is null))
-            {
-                throw new ArgumentException("Requires all filters to be non-null", nameof(filters));
-            }
-
-            Items = OnTeardownNoSqlContainer.CleanIfMatched;
-
-            _filters.AddRange(filters.Select(itemFilter => new Func<CosmosClient, NoSqlItem, bool>((client, json) =>
-            {
-                var item = NoSqlItemParser.Parse<TItem>(client, json, TestPhase.Teardown);
-                return itemFilter(item);
-            })));
-
-            return this;
-        }
-
-        /// <summary>
-        /// Determine if any of the user configured filters matches with the current NoSql item.
-        /// </summary>
-        internal bool IsMatched(string itemId, PartitionKey partitionKey, JObject itemStream, CosmosClient client)
-        {
-            var item = new NoSqlItem(itemId, partitionKey, itemStream);
-            return _filters.Exists(filter => filter(client, item));
-        }
-    }
-
-    internal enum TestPhase { Setup, Teardown }
-
-    /// <summary>
-    /// Represents the available options when creating a <see cref="TemporaryNoSqlContainer"/>.
-    /// </summary>
-    public class TemporaryNoSqlContainerOptions
-    {
-        /// <summary>
-        /// Gets the additional options to manipulate the creation of the <see cref="TemporaryNoSqlContainer"/>.
-        /// </summary>
-        public OnSetupNoSqlContainerOptions OnSetup { get; } = new OnSetupNoSqlContainerOptions().LeaveAllItems();
-
-        /// <summary>
-        /// Gets the additional options to manipulate the deletion of the <see cref="TemporaryNoSqlContainer"/>.
-        /// </summary>
-        public OnTeardownNoSqlContainerOptions OnTeardown { get; } = new OnTeardownNoSqlContainerOptions().CleanUpsertedItems();
-    }
-
-    /// <summary>
-    /// Represents a temporary Azure Cosmos NoSql container that will be deleted after the instance is disposed.
-    /// </summary>
-    public class TemporaryNoSqlContainer : IAsyncDisposable
-    {
-        private readonly CosmosDBSqlContainerResource _container;
-        private readonly CosmosClient _resourceClient;
-        private readonly bool _createdByUs;
-        private readonly Collection<IAsyncDisposable> _items = [];
-        private readonly TemporaryNoSqlContainerOptions _options;
-        private readonly ILogger _logger;
-
-        private TemporaryNoSqlContainer(
-            CosmosClient resourceClient,
-            Container containerClient,
-            CosmosDBSqlContainerResource container,
-            bool createdByUs,
-            TemporaryNoSqlContainerOptions options,
-            ILogger logger)
-        {
-            ArgumentNullException.ThrowIfNull(container);
-            ArgumentNullException.ThrowIfNull(containerClient);
-            ArgumentNullException.ThrowIfNull(resourceClient);
-            ArgumentNullException.ThrowIfNull(options);
-
-            _container = container;
-            _createdByUs = createdByUs;
-            _options = options;
-            _resourceClient = resourceClient;
-            _logger = logger ?? NullLogger.Instance;
-
-            Client = containerClient;
-        }
-
-        /// <summary>
-        /// Gets the unique name of the NoSql container, currently available on Azure Cosmos.
-        /// </summary>
-        public string Name => Client.Id;
-
-        /// <summary>
-        /// Gets the client to interact with the NoSql container.
-        /// </summary>
-        public Container Client { get; }
-
-        /// <summary>
-        /// Gets the additional options to manipulate the deletion of the <see cref="TemporaryNoSqlContainer"/>.
-        /// </summary>
-        public OnTeardownNoSqlContainerOptions OnTeardown => _options.OnTeardown;
-
-        /// <summary>
-        /// Creates a new instance of the <see cref="TemporaryNoSqlContainer"/> which creates a new Azure Cosmos NoSql container if it doesn't exist yet.
-        /// </summary>
-        /// <param name="cosmosDbAccountResourceId">
-        ///   <para>The resource ID of the Azure Cosmos resource where the temporary NoSql container should be created.</para>
-        ///   <para>The resource ID can be constructed with the <see cref="CosmosDBAccountResource.CreateResourceIdentifier"/>:</para>
-        ///   <example>
-        ///     <code>
-        ///       ResourceIdentifier cosmosDbAccountResourceId =
-        ///           CosmosDBAccountResource.CreateResourceIdentifier("&lt;subscription-id&gt;", "&lt;resource-group&gt;", "&lt;account-name&gt;");
-        ///     </code>
-        ///   </example>
-        /// </param>
-        /// <param name="databaseName">The name of the existing NoSql database in the Azure Cosmos resource.</param>
-        /// <param name="containerName">The name of the NoSql container to be created within the Azure Cosmos resource.</param>
-        /// <param name="partitionKeyPath">The path to the partition key of the NoSql item which describes how the items should be partitioned.</param>
-        /// <param name="logger">The logger instance to write diagnostic information during the lifetime of the NoSql container.</param>
-        /// <exception cref="ArgumentNullException">Thrown when the <paramref name="cosmosDbAccountResourceId"/> is <c>null</c>.</exception>
-        /// <exception cref="ArgumentException">
-        ///     Thrown when the <paramref name="databaseName"/>, <paramref name="containerName"/>, or the <paramref name="partitionKeyPath"/> is blank.
-        /// </exception>
-        public static async Task<TemporaryNoSqlContainer> CreateIfNotExistsAsync(
-            ResourceIdentifier cosmosDbAccountResourceId,
-            string databaseName,
-            string containerName,
-            string partitionKeyPath,
-            ILogger logger)
-        {
-            return await CreateIfNotExistsAsync(
-                cosmosDbAccountResourceId,
-                databaseName,
-                containerName,
-                partitionKeyPath,
-                logger,
-                configureOptions: null);
-        }
-
-        /// <summary>
-        /// Creates a new instance of the <see cref="TemporaryNoSqlContainer"/> which creates a new Azure Cosmos NoSql container if it doesn't exist yet.
-        /// </summary>
-        /// <param name="cosmosDbAccountResourceId">
-        ///   <para>The resource ID of the Azure Cosmos resource where the temporary NoSql container should be created.</para>
-        ///   <para>The resource ID can be constructed with the <see cref="CosmosDBAccountResource.CreateResourceIdentifier"/>:</para>
-        ///   <example>
-        ///     <code>
-        ///       ResourceIdentifier cosmosDbAccountResourceId =
-        ///           CosmosDBAccountResource.CreateResourceIdentifier("&lt;subscription-id&gt;", "&lt;resource-group&gt;", "&lt;account-name&gt;");
-        ///     </code>
-        ///   </example>
-        /// </param>
-        /// <param name="databaseName">The name of the existing NoSql database in the Azure Cosmos resource.</param>
-        /// <param name="containerName">The name of the NoSql container to be created within the Azure Cosmos resource.</param>
-        /// <param name="partitionKeyPath">The path to the partition key of the NoSql item which describes how the items should be partitioned.</param>
-        /// <param name="logger">The logger instance to write diagnostic information during the lifetime of the NoSql container.</param>
-        /// <param name="configureOptions">The additional options to manipulate the behavior of the test fixture.</param>
-        /// <exception cref="ArgumentNullException">Thrown when the <paramref name="cosmosDbAccountResourceId"/> is <c>null</c>.</exception>
-        /// <exception cref="ArgumentException">
-        ///     Thrown when the <paramref name="databaseName"/>, <paramref name="containerName"/>, or the <paramref name="partitionKeyPath"/> is blank.
-        /// </exception>
-        public static async Task<TemporaryNoSqlContainer> CreateIfNotExistsAsync(
-            ResourceIdentifier cosmosDbAccountResourceId,
-            string databaseName,
-            string containerName,
-            string partitionKeyPath,
-            ILogger logger,
-            Action<TemporaryNoSqlContainerOptions> configureOptions)
-        {
-            return await CreateIfNotExistsAsync(
-                cosmosDbAccountResourceId,
-                new DefaultAzureCredential(),
-                databaseName,
-                containerName,
-                partitionKeyPath,
-                logger,
-                configureOptions);
-        }
-
-        /// <summary>
-        /// Creates a new instance of the <see cref="TemporaryNoSqlContainer"/> which creates a new Azure Cosmos NoSql container if it doesn't exist yet.
-        /// </summary>
-        /// <param name="cosmosDbAccountResourceId">
-        ///   <para>The resource ID of the Azure Cosmos resource where the temporary NoSql container should be created.</para>
-        ///   <para>The resource ID can be constructed with the <see cref="CosmosDBAccountResource.CreateResourceIdentifier"/>:</para>
-        ///   <example>
-        ///     <code>
-        ///       ResourceIdentifier cosmosDbAccountResourceId =
-        ///           CosmosDBAccountResource.CreateResourceIdentifier("&lt;subscription-id&gt;", "&lt;resource-group&gt;", "&lt;account-name&gt;");
-        ///     </code>
-        ///   </example>
-        /// </param>
-        /// <param name="credential">The credential implementation to authenticate with the Azure Cosmos resource.</param>
-        /// <param name="databaseName">The name of the existing NoSql database in the Azure Cosmos resource.</param>
-        /// <param name="containerName">The name of the NoSql container to be created within the Azure Cosmos resource.</param>
-        /// <param name="partitionKeyPath">The path to the partition key of the NoSql item which describes how the items should be partitioned.</param>
-        /// <param name="logger">The logger instance to write diagnostic information during the lifetime of the NoSql container.</param>
-        /// <exception cref="ArgumentNullException">
-        ///     Thrown when the <paramref name="cosmosDbAccountResourceId"/> or the <paramref name="credential"/> is <c>null</c>.
-        /// </exception>
-        /// <exception cref="ArgumentException">
-        ///     Thrown when the <paramref name="databaseName"/>, <paramref name="containerName"/>, or the <paramref name="partitionKeyPath"/> is blank.
-        /// </exception>
-        public static async Task<TemporaryNoSqlContainer> CreateIfNotExistsAsync(
-            ResourceIdentifier cosmosDbAccountResourceId,
-            TokenCredential credential,
-            string databaseName,
-            string containerName,
-            string partitionKeyPath,
-            ILogger logger)
-        {
-            return await CreateIfNotExistsAsync(
-                cosmosDbAccountResourceId,
-                credential,
-                databaseName,
-                containerName,
-                partitionKeyPath,
-                logger,
-                configureOptions: null);
-        }
-
-        /// <summary>
-        /// Creates a new instance of the <see cref="TemporaryNoSqlContainer"/> which creates a new Azure Cosmos NoSql container if it doesn't exist yet.
-        /// </summary>
-        /// <param name="cosmosDbAccountResourceId">
-        ///   <para>The resource ID of the Azure Cosmos resource where the temporary NoSql container should be created.</para>
-        ///   <para>The resource ID can be constructed with the <see cref="CosmosDBAccountResource.CreateResourceIdentifier"/>:</para>
-        ///   <example>
-        ///     <code>
-        ///       ResourceIdentifier cosmosDbAccountResourceId =
-        ///           CosmosDBAccountResource.CreateResourceIdentifier("&lt;subscription-id&gt;", "&lt;resource-group&gt;", "&lt;account-name&gt;");
-        ///     </code>
-        ///   </example>
-        /// </param>
-        /// <param name="credential">The credential implementation to authenticate with the Azure Cosmos resource.</param>
-        /// <param name="databaseName">The name of the existing NoSql database in the Azure Cosmos resource.</param>
-        /// <param name="containerName">The name of the NoSql container to be created within the Azure Cosmos resource.</param>
-        /// <param name="partitionKeyPath">The path to the partition key of the NoSql item which describes how the items should be partitioned.</param>
-        /// <param name="logger">The logger instance to write diagnostic information during the lifetime of the NoSql container.</param>
-        /// <param name="configureOptions">The additional options to manipulate the behavior of the test fixture.</param>
-        /// <exception cref="ArgumentNullException">
-        ///     Thrown when the <paramref name="cosmosDbAccountResourceId"/> or the <paramref name="credential"/> is <c>null</c>.
-        /// </exception>
-        /// <exception cref="ArgumentException">
-        ///     Thrown when the <paramref name="databaseName"/>, <paramref name="containerName"/>, or the <paramref name="partitionKeyPath"/> is blank.
-        /// </exception>
-        public static async Task<TemporaryNoSqlContainer> CreateIfNotExistsAsync(
-            ResourceIdentifier cosmosDbAccountResourceId,
-            TokenCredential credential,
-            string databaseName,
-            string containerName,
-            string partitionKeyPath,
-            ILogger logger,
-            Action<TemporaryNoSqlContainerOptions> configureOptions)
-        {
-            ArgumentNullException.ThrowIfNull(cosmosDbAccountResourceId);
-            ArgumentNullException.ThrowIfNull(credential);
-            ArgumentException.ThrowIfNullOrWhiteSpace(databaseName);
-            ArgumentException.ThrowIfNullOrWhiteSpace(containerName);
-            ArgumentException.ThrowIfNullOrWhiteSpace(partitionKeyPath);
-            logger ??= NullLogger.Instance;
-
-            var options = new TemporaryNoSqlContainerOptions();
-            configureOptions?.Invoke(options);
-
-            CosmosDBAccountResource cosmosDb = await GetCosmosDbResourceAsync(cosmosDbAccountResourceId, credential);
-            CosmosDBSqlDatabaseResource database = await cosmosDb.GetCosmosDBSqlDatabaseAsync(databaseName);
-
-            var cosmosClient = new CosmosClient(cosmosDb.Data.DocumentEndpoint, credential);
-            Container containerClient = cosmosClient.GetContainer(databaseName, containerName);
-
-            if (await database.GetCosmosDBSqlContainers().ExistsAsync(containerName))
-            {
-                logger.LogDebug("[Test:Setup] Use already existing Azure Cosmos NoSql '{ContainerName}' container in database '{DatabaseName}'", containerName, databaseName);
-                await CleanContainerOnSetupAsync(containerClient, options, logger);
-
-                CosmosDBSqlContainerResource container = await database.GetCosmosDBSqlContainerAsync(containerName);
-                return new TemporaryNoSqlContainer(cosmosClient, containerClient, container, createdByUs: false, options, logger);
-            }
-            else
-            {
-                logger.LogDebug("[Test:Setup] Create new Azure Cosmos NoSql '{ContainerName}' container in database '{DatabaseName}'", containerName, databaseName);
-
-                var properties = new ContainerProperties(containerName, partitionKeyPath);
-                CosmosDBSqlContainerResource container = await CreateNewNoSqlContainerAsync(cosmosDb, database, properties);
-
-                return new TemporaryNoSqlContainer(cosmosClient, containerClient, container, createdByUs: true, options, logger);
-            }
-        }
-
-        private static async Task<CosmosDBSqlContainerResource> CreateNewNoSqlContainerAsync(
-            CosmosDBAccountResource cosmosDb,
-            CosmosDBSqlDatabaseResource database,
-            ContainerProperties properties)
-        {
-            var partitionKey = new CosmosDBContainerPartitionKey();
-            foreach (string path in properties.PartitionKeyPaths)
-            {
-                partitionKey.Paths.Add(path);
-            }
-
-            var newContainer = new CosmosDBSqlContainerResourceInfo(properties.Id)
-            {
-                PartitionKey = partitionKey
-            };
-            var request = new CosmosDBSqlContainerCreateOrUpdateContent(cosmosDb.Data.Location, newContainer);
-            await database.GetCosmosDBSqlContainers()
-                          .CreateOrUpdateAsync(WaitUntil.Completed, properties.Id, request);
-
-            return await database.GetCosmosDBSqlContainerAsync(properties.Id);
-        }
-
-        private static async Task<CosmosDBAccountResource> GetCosmosDbResourceAsync(ResourceIdentifier cosmosDbAccountResourceId, TokenCredential credential)
-        {
-            var arm = new ArmClient(credential);
-            CosmosDBAccountResource cosmosDb = arm.GetCosmosDBAccountResource(cosmosDbAccountResourceId);
-
-            return await cosmosDb.GetAsync();
-        }
-
-        private static async Task CleanContainerOnSetupAsync(Container container, TemporaryNoSqlContainerOptions options, ILogger logger)
-        {
-            if (options.OnSetup.Items is OnSetupNoSqlContainer.LeaveExisted)
-            {
-                return;
-            }
-
-            if (options.OnSetup.Items is OnSetupNoSqlContainer.CleanIfExisted)
-            {
-                await ForEachItemAsync(container, async (id, partitionKey, _) =>
-                {
-                    logger.LogDebug("[Test:Setup] Delete Azure Cosmos NoSql item '{ItemId}' {PartitionKey} in container '{DatabaseName}/{ContainerName}'", id, partitionKey, container.Database.Id, container.Id);
-                    using ResponseMessage response = await container.DeleteItemStreamAsync(id, partitionKey);
-
-                    if (!response.IsSuccessStatusCode && response.StatusCode != HttpStatusCode.NotFound)
-                    {
-                        throw new RequestFailedException(
-                            $"[Test:Setup] Failed to delete Azure Cosmos NoSql item '{id}' {partitionKey} in container '{container.Database.Id}/{container.Id}' " +
-                            $"since the delete operation responded with a failure: {(int) response.StatusCode} {response.StatusCode}: {response.ErrorMessage}");
-                    }
-                });
-            }
-            else if (options.OnSetup.Items is OnSetupNoSqlContainer.CleanIfMatched)
-            {
-                await ForEachItemAsync(container, async (id, key, doc) =>
-                {
-                    if (options.OnSetup.IsMatched(id, key, doc, container.Database.Client))
-                    {
-                        logger.LogDebug("[Test:Setup] Delete matched Azure Cosmos NoSql item '{ItemId}' {PartitionKey} in container '{DatabaseName}/{ContainerName}'", id, key, container.Database.Id, container.Id);
-                        using ResponseMessage response = await container.DeleteItemStreamAsync(id, key);
-
-                        if (!response.IsSuccessStatusCode && response.StatusCode != HttpStatusCode.NotFound)
-                        {
-                            throw new RequestFailedException(
-                                $"[Test:Setup] Failed to delete matched Azure Cosmos NoSql item '{id}' {key} in container '{container.Database.Id}/{container.Id}' " +
-                                $"since the delete operation responded with a failure: {(int) response.StatusCode} {response.StatusCode}: {response.ErrorMessage}");
-                        }
-                    }
-                });
-            }
-        }
-
-        /// <summary>
-        /// Adds a temporary NoSql item to the current container instance.
-        /// </summary>
-        /// <typeparam name="T">The custom NoSql model.</typeparam>
-        /// <param name="item">The item to create in the NoSql container.</param>
-        /// <exception cref="ArgumentNullException">Thrown when the <paramref name="item"/> is <c>null</c>.</exception>
-        [Obsolete("Will be removed in v3, please use the " + nameof(UpsertItemAsync) + "instead that provides exactly the same functionality")]
-        public async Task AddItemAsync<T>(T item)
-        {
-            await UpsertItemAsync(item);
-        }
-
-        /// <summary>
-        /// Adds a new or replaces an existing NoSql item in the Azure NoSql container (a.k.a. UPSERT).
-        /// </summary>
-        /// <remarks>
-        ///     ⚡ Any items upserted via this call will always be deleted (if new) or reverted (if existing)
-        ///     when the <see cref="TemporaryNoSqlContainer"/> is disposed.
-        /// </remarks>
-        /// <param name="item">The item to create in the NoSql container.</param>
-        /// <exception cref="ArgumentNullException">Thrown when the <paramref name="item"/> is <c>null</c>.</exception>
-        public async Task UpsertItemAsync<TItem>(TItem item)
-        {
-            ArgumentNullException.ThrowIfNull(item);
-            _items.Add(await TemporaryNoSqlItem.UpsertItemAsync(Client, item, _logger));
-        }
-
-        /// <summary>
-        /// Performs application-defined tasks associated with freeing, releasing, or resetting unmanaged resources asynchronously.
-        /// </summary>
-        /// <returns>A task that represents the asynchronous dispose operation.</returns>
-        public async ValueTask DisposeAsync()
-        {
-            await using var disposables = new DisposableCollection(_logger);
-            disposables.AddRange(_items);
-
-            if (_createdByUs)
-            {
-                disposables.Add(AsyncDisposable.Create(async () =>
-                {
-                    _logger.LogDebug("[Test:Teardown] Delete Azure Cosmos NoSql '{ContainerName}' container in database '{DatabaseName}'", _container.Id.Name, _container.Id.Parent?.Name);
-                    await _container.DeleteAsync(WaitUntil.Completed);
-                }));
-            }
-            else
-            {
-                await CleanContainerOnTeardownAsync(disposables);
-            }
-
-            disposables.Add(_resourceClient);
-
-            GC.SuppressFinalize(this);
-        }
-
-        private async Task CleanContainerOnTeardownAsync(DisposableCollection disposables)
-        {
-            if (_options.OnTeardown.Items is OnTeardownNoSqlContainer.CleanIfUpserted)
-            {
-                return;
-            }
-
-            if (_options.OnTeardown.Items is OnTeardownNoSqlContainer.CleanAll)
-            {
-                await ForEachItemAsync((id, key, _) =>
-                {
-                    disposables.Add(AsyncDisposable.Create(async () =>
-                    {
-                        _logger.LogDebug("[Test:Teardown] Delete Azure Cosmos NoSql item '{ItemId}' {PartitionKey} in NoSql container '{DatabaseName}/{ContainerName}'", id, key, Client.Database.Id, Client.Id);
-                        using ResponseMessage response = await Client.DeleteItemStreamAsync(id, key);
-
-                        if (!response.IsSuccessStatusCode && response.StatusCode != HttpStatusCode.NotFound)
-                        {
-                            throw new RequestFailedException(
-                                $"[Test:Teardown] Failed to delete Azure Cosmos NoSql item '{id}' {key} in container '{Client.Database.Id}/{Client.Id}' " +
-                                $"since the delete operation responded with a failure: {(int) response.StatusCode} {response.StatusCode}: {response.ErrorMessage}");
-                        }
-                    }));
-
-                    return Task.CompletedTask;
-                });
-            }
-            else if (_options.OnTeardown.Items is OnTeardownNoSqlContainer.CleanIfMatched)
-            {
-                await ForEachItemAsync((id, key, doc) =>
-                {
-                    disposables.Add(AsyncDisposable.Create(async () =>
-                    {
-                        if (_options.OnTeardown.IsMatched(id, key, doc, Client.Database.Client))
-                        {
-                            _logger.LogDebug("[Test:Teardown] Delete Azure Cosmos NoSql item '{ItemId}' {PartitionKey} in NoSql container '{DatabaseName}/{ContainerName}'", id, key, Client.Database.Id, Client.Id);
-                            using ResponseMessage response = await Client.DeleteItemStreamAsync(id, key);
-
-                            if (!response.IsSuccessStatusCode && response.StatusCode != HttpStatusCode.NotFound)
-                            {
-                                throw new RequestFailedException(
-                                    $"[Test:Teardown] Failed to delete matched Azure Cosmos NoSql item '{id}' {key} in container '{Client.Database.Id}/{Client.Id}' " +
-                                    $"since the delete operation responded with a failure: {(int) response.StatusCode} {response.StatusCode}: {response.ErrorMessage}");
-                            }
-                        }
-                    }));
-
-                    return Task.CompletedTask;
-                });
-            }
-        }
-
-        private async Task ForEachItemAsync(Func<string, PartitionKey, JObject, Task> deleteItemAsync)
-        {
-            await ForEachItemAsync(Client, deleteItemAsync);
-        }
-
-        private static async Task ForEachItemAsync(Container container, Func<string, PartitionKey, JObject, Task> deleteItemAsync)
-        {
-            ContainerResponse resp = await container.ReadContainerAsync();
-            ContainerProperties properties = resp.Resource;
-
-            using FeedIterator iterator = container.GetItemQueryStreamIterator();
-            while (iterator.HasMoreResults)
-            {
-                using ResponseMessage message = await iterator.ReadNextAsync();
-                if (!message.IsSuccessStatusCode)
-                {
-                    continue;
-                }
-
-                using var content = new StreamReader(message.Content);
-                using var reader = new JsonTextReader(content);
-
-                JToken json = await JToken.ReadFromAsync(reader);
-                if (json is not JObject root
-                    || !root.TryGetValue("Documents", out JToken docs)
-                    || docs is not JArray docsArr)
-                {
-                    continue;
-                }
-
-                foreach (JObject doc in docsArr.Where(d => d is JObject).Cast<JObject>().ToArray())
-                {
-                    string id = ExtractIdFromItem(doc);
-                    if (string.IsNullOrWhiteSpace(id))
-                    {
-                        continue;
-                    }
-
-                    PartitionKey partitionKey = ExtractPartitionKeyFromItem(doc, properties);
-                    await deleteItemAsync(id, partitionKey, doc);
-                }
-            }
-        }
-    }
-}
->>>>>>> c4d6e2ef
+}