--- conflicted
+++ resolved
@@ -133,7 +133,6 @@
         public static TestConfig Create(Action<TestConfigOptions> configureOptions)
         {
             return new TestConfig(configureOptions);
-<<<<<<< HEAD
         }
 
         /// <summary>
@@ -154,8 +153,6 @@
         public static TestConfig Create(Action<TestConfigOptions, IConfigurationBuilder> configureConfig)
         {
             return new TestConfig(configureConfig);
-=======
->>>>>>> df5329ea
         }
 
         /// <summary>
@@ -201,14 +198,9 @@
                 if (string.IsNullOrWhiteSpace(key))
                 {
                     throw new KeyNotFoundException(
-<<<<<<< HEAD
-                        $"Cannot find any test configuration value for the blank key: '{key}', " +
+                        $"[Test] Cannot find any test configuration value for the blank key: '{key}', " +
                         $"please make sure that you use a non-blank key and that has a corresponding value specified in your (local or remote) '{mainFile}' file " +
                         $"and/or custom configuration sources, more info: https://testing.arcus-azure.net/features/core");
-=======
-                        $"[Test] Cannot find any test configuration value for the blank key: '{key}', " +
-                        $"please make sure that you use a non-blank key and that has a corresponding value specified in your (local or remote) '{mainFile}' file");
->>>>>>> df5329ea
                 }
 
                 string value = _implementation[key];
@@ -226,15 +218,10 @@
                     && value.EndsWith("}#", StringComparison.InvariantCulture))
                 {
                     throw new KeyNotFoundException(
-<<<<<<< HEAD
-                        $"Cannot find test configuration value for the key '{key}', as it is still having the token '{value}' and is not being replaced by the real value, " +
+                        $"[Test] Cannot find test configuration value for the key '{key}', as it is still having the token '{value}' and is not being replaced by the real value, " +
                         $"please make sure to add a local alternative in the (ex: 'appsettings.{{Env}}.local.json') for the token with the real value required for this key." +
                         Environment.NewLine +
                         "Alternatively, check your custom provided configuration sources, more info: https://testing.arcus-azure.net/features/core");
-=======
-                        $"[Test] Cannot find test configuration value for the key '{key}', as it is still having the token '{value}' and is not being replaced by the real value, " +
-                        $"please make sure to add a local alternative in the (ex: 'appsettings.{{Env}}.local.json') for the token with the real value required for this key");
->>>>>>> df5329ea
                 }
 
                 return value;
