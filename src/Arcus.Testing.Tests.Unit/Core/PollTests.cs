﻿using System;
using System.Diagnostics;
using System.IO;
using System.Threading.Tasks;
using Bogus;
using Bogus.Extensions;
using Polly.Timeout;
using Xunit;

namespace Arcus.Testing.Tests.Unit.Core
{
    public class PollTests
    {
        private readonly TimeSpan _2s = TimeSpan.FromSeconds(2), _100ms = TimeSpan.FromMilliseconds(100);
        private readonly object _expectedResult = Bogus.PickRandom((object) Bogus.Random.Int(), Bogus.Random.AlphaNumeric(10));

        private static readonly Faker Bogus = new();

        [Fact]
        public async Task PollAsync_WithTargetAvailableWithinTimeFrame_SucceedsByContinuing()
        {
            await Poll.UntilAvailableAsync(AlwaysSucceedsAsync);
            await Poll.UntilAvailableAsync(SometimesSucceedsAsync, ReasonableTimeFrame);
            await Poll.UntilAvailableAsync<InvalidOperationException>(AlwaysSucceedsAsync);
            await Poll.UntilAvailableAsync<TestPollException>(SometimesSucceedsAsync, ReasonableTimeFrame);

            await Poll.Target(AlwaysSucceedsAsync);
            await Poll.Target(SometimesSucceedsAsync).ReasonableTimeFrame();
            await Poll.Target<ArrayTypeMismatchException>(AlwaysSucceedsAsync);
            await Poll.Target<TestPollException>(SometimesSucceedsAsync).ReasonableTimeFrame();

            await GetsResultAsync(() => Poll.UntilAvailableAsync(AlwaysSucceedsResultAsync));
            await GetsResultAsync(() => Poll.UntilAvailableAsync(SometimesSucceedsResultAsync, ReasonableTimeFrame));
            await GetsResultAsync(() => Poll.UntilAvailableAsync<object, AggregateException>(AlwaysSucceedsResultAsync));
            await GetsResultAsync(() => Poll.UntilAvailableAsync<object, TestPollException>(SometimesSucceedsResultAsync, ReasonableTimeFrame));

            await GetsResultAsync(async () => await Poll.Target(AlwaysSucceedsResultAsync));
            await GetsResultAsync(async () => await Poll.Target(SometimesSucceedsResultAsync).LowestTimeFrame());
            await GetsResultAsync(async () => await Poll.Target<object, DllNotFoundException>(AlwaysSucceedsResultAsync));
            await GetsResultAsync(async () => await Poll.Target<object, TestPollException>(SometimesSucceedsResultAsync).LowestTimeFrame());
        }

        [Fact]
        public async Task PollSync_WithTargetAvailableWithinTimeFrame_SucceedsByContinuing()
        {
            await Poll.Target(AlwaysSucceeds);
            await Poll.Target(SometimesSucceeds).ReasonableTimeFrame();
            await Poll.Target<ArrayTypeMismatchException>(AlwaysSucceeds);
            await Poll.Target<TestPollException>(SometimesSucceeds).ReasonableTimeFrame();

            await GetsResultAsync(async () => await Poll.Target(AlwaysSucceedsResult));
            await GetsResultAsync(async () => await Poll.Target(SometimesSucceedsResult).ReasonableTimeFrame());
            await GetsResultAsync(async () => await Poll.Target<object, DllNotFoundException>(AlwaysSucceedsResult));
            await GetsResultAsync(async () => await Poll.Target<object, TestPollException>(SometimesSucceedsResult).ReasonableTimeFrame());
        }

        [Fact]
        public async Task Poll_WithTargetRemainsUnavailableWithinTimeFrame_FailsWithDescription()
        {
            await FailsByExceptionAsync(() => Poll.UntilAvailableAsync(AlwaysFailsAsync, LowestTimeFrame));
            await FailsByExceptionAsync(() => Poll.UntilAvailableAsync(AlwaysFailsResultAsync, LowestTimeFrame));
            await FailsByExceptionAsync(() => Poll.UntilAvailableAsync<TestPollException>(AlwaysFailsAsync, LowestTimeFrame));
            await FailsByExceptionAsync(() => Poll.UntilAvailableAsync<object, TestPollException>(AlwaysFailsResultAsync, LowestTimeFrame));

            await FailsByExceptionAsync(async () => await Poll.Target(AlwaysFailsAsync).LowestTimeFrame());
            await FailsByExceptionAsync(async () => await Poll.Target(AlwaysFailsResultAsync).Until(AlwaysTrue).LowestTimeFrame());
            await FailsByExceptionAsync(async () => await Poll.Target<TestPollException>(AlwaysFailsAsync).LowestTimeFrame());
            await FailsByExceptionAsync(async () => await Poll.Target<object, TestPollException>(AlwaysFailsResultAsync).Until(AlwaysTrue).LowestTimeFrame());
        }

        [Fact]
        public async Task Poll_WithDiffExceptionThanUnavailableTarget_FailsDirectlyWithDescription()
        {
            await FailsByExceptionAsync(() => Poll.UntilAvailableAsync<InvalidOperationException>(AlwaysFailsAsync, LowestTimeFrame));
            await FailsByExceptionAsync(() => Poll.UntilAvailableAsync<object, FileNotFoundException>(AlwaysFailsResultAsync, LowestTimeFrame));

            await FailsByExceptionAsync(async () => await Poll.Target<AggregateException>(AlwaysFailsAsync).LowestTimeFrame());
            await FailsByExceptionAsync(async () => await Poll.Target<object, ApplicationException>(AlwaysFailsResultAsync).LowestTimeFrame());
        }

        [Fact]
        public async Task PollFailure_WithoutResult_ShouldFail()
        {
            await Assert.ThrowsAsync<TimeoutException>(() => Poll.UntilAvailableAsync(async () => await AlwaysFailsAsync(), LowestTimeFrame));
        }

        [Fact]
        public async Task Poll_WithUntilPredicate_Succeeds()
        {
            // Arrange
            var stopwatch = Stopwatch.StartNew();
            TimeSpan timeout = TimeSpan.FromMilliseconds(100);
            TimeSpan interval = TimeSpan.FromMilliseconds(10);

            // Act
            await FailsByResultAsync(async () =>
                await Poll.Target(AlwaysSucceedsResult)
                          .Until(_ => false)
                          .Every(interval)
                          .Timeout(timeout));

            // Assert
<<<<<<< HEAD
=======
            stopwatch.Stop();
>>>>>>> 6c0cb085
            Assert.True(stopwatch.Elapsed >= interval + interval, $"stopwatch should at least run until two intervals: {stopwatch.Elapsed} >= {timeout}");
        }

        [Fact]
        public async Task Poll_WithNegativeUntilTargetPredicate_FailsWithDescription()
        {
            // Arrange
            string expected = Bogus.Lorem.Sentence();

            // Act / Assert
            await FailsByResultAsync(async () =>
                await Poll.Target(AlwaysSucceedsResultAsync)
                          .LowestTimeFrame()
                          .Until(AlwaysTrue)
                          .Until(AlwaysFalse)
                          .Until(AlwaysTrue)
                          .FailWith(expected), errorParts: expected);
            
            await FailsByResultAsync(async () => 
                await Poll.Target<object, TestPollException>(AlwaysSucceedsResultAsync)
                          .LowestTimeFrame()
                          .Until(AlwaysTrue)
                          .Until(AlwaysFalse)
                          .Until(AlwaysTrue)
                          .FailWith(expected), errorParts: expected);
        }

        [Fact]
        public async Task Poll_WithCustomFailureMessage_FailsWithGivenMessage()
        {
            // Arrange
            string expected = Bogus.Lorem.Sentence();

            await FailsByExceptionAsync(() => Poll.UntilAvailableAsync(AlwaysFailsAsync, WithMessage(expected)), expected);
            await FailsByExceptionAsync(() => Poll.UntilAvailableAsync(AlwaysFailsResultAsync, WithMessage(expected)), expected);
            await FailsByExceptionAsync(() => Poll.UntilAvailableAsync<InvalidOperationException>(AlwaysFailsAsync, WithMessage(expected)), expected);
            await FailsByExceptionAsync(() => Poll.UntilAvailableAsync<object, AggregateException>(AlwaysFailsResultAsync, WithMessage(expected)), expected);
        }

        private Action<PollOptions> WithMessage(string message)
        {
            return options =>
            {
                options.FailureMessage = message;
                LowestTimeFrame(options);
            };
        }

        private void ReasonableTimeFrame(PollOptions options)
        {
            options.Timeout = _2s;
            options.Interval = _100ms;
        }

        private void LowestTimeFrame(PollOptions options)
        {
            options.Timeout = _100ms;
            options.Interval = TimeSpan.FromMilliseconds(10);
        }

        private static bool AlwaysTrue(object result) => true;
        private static bool AlwaysFalse(object result) => false;
        private static Task AlwaysFailsAsync() => throw new TestPollException();
        private static void AlwaysSucceeds() { /*Nothing here: explicitly ignore*/ }
        private object AlwaysSucceedsResult() => _expectedResult;
        private static Task<object> AlwaysFailsResultAsync() => throw new TestPollException();
        private static Task AlwaysSucceedsAsync() => Task.CompletedTask;
        private Task<object> AlwaysSucceedsResultAsync() => Task.FromResult(_expectedResult);

        private static void SometimesSucceeds()
        {
            if (Bogus.PickRandom(false, false, false, true))
            {
                throw new TestPollException("Sabotage polling!");
            }
        }
        private static Task SometimesSucceedsAsync()
        {
            SometimesSucceeds();
            return Task.CompletedTask;
        }

        private object SometimesSucceedsResult()
        {
            SometimesSucceeds();
            return _expectedResult;
        }

        private async Task<object> SometimesSucceedsResultAsync()
        {
            await SometimesSucceedsAsync();
            return _expectedResult;
        }

        private async Task GetsResultAsync(Func<Task<object>> pollAsync)
        {
            object actualResult = await pollAsync();
            Assert.Equal(_expectedResult, actualResult);
        }

        private static async Task FailsByResultAsync(Func<Task<object>> pollAsync, params string[] errorParts)
        {
            TimeoutException exception = await ShouldFailAsync<TimeoutRejectedException>(pollAsync, errorParts);
            Assert.Contains("last result", exception.Message);
        }

        private static async Task FailsByExceptionAsync(Func<Task> pollAsync, params string[] errorParts)
        {
            await ShouldFailAsync<TestPollException>(pollAsync, errorParts);
        }

        private static async Task<TimeoutException> ShouldFailAsync<TException>(Func<Task> pollAsync, params string[] errorParts)
        {
            var exception = await Assert.ThrowsAsync<TimeoutException>(pollAsync);
            Assert.Contains(nameof(Poll), exception.Message);

            var parts = errorParts.Length == 0 ? new[] { "not succeed", "time frame" } : errorParts;
            Assert.All(parts, part => Assert.Contains(part, exception.Message));

            Assert.NotNull(exception.InnerException);
            Assert.Equal(typeof(TException), exception.InnerException.GetType());

            return exception;
        }

        [Fact]
        public async Task PollUntilAvailable_WithoutTarget_Fails()
        {
            await Assert.ThrowsAnyAsync<ArgumentException>(() => Poll.UntilAvailableAsync<object>(getTargetWithResultAsync: null));
            await Assert.ThrowsAnyAsync<ArgumentException>(() => Poll.UntilAvailableAsync<object, AccessViolationException>(null));
            await Assert.ThrowsAnyAsync<ArgumentException>(() => Poll.UntilAvailableAsync(null));
            await Assert.ThrowsAnyAsync<ArgumentException>(() => Poll.UntilAvailableAsync<InvalidCastException>(null));

            Assert.ThrowsAny<ArgumentException>(() => Poll.Target<object>(getTargetWithoutResultSync: null));
            Assert.ThrowsAny<ArgumentException>(() => Poll.Target<object, AccessViolationException>(getTargetWithResultSync: null));
        }

        [Fact]
        public void Set_NegativeInterval_Fails()
        {
            // Arrange
            var options = new PollOptions();

            // Act / Assert
            Assert.ThrowsAny<ArgumentException>(() => options.Interval = Bogus.Date.Timespan().Negate());
        }

        [Fact]
        public void Set_NegativeOrZeroTimeout_Fails()
        {
            // Arrange
            var options = new PollOptions();

            // Act / Assert
            Assert.ThrowsAny<ArgumentException>(() => options.Timeout = Bogus.Date.Timespan().Negate().OrDefault(Bogus));
        }

        [Theory]
        [ClassData(typeof(Blanks))]
        public void Set_BlankFailureMessage_Fails(string blank)
        {
            // Arrange
            var options = new PollOptions();

            // Act / Assert
            Assert.ThrowsAny<ArgumentException>(() => options.FailureMessage = blank);
        }
    }

    public static class PollExtensions
    {
        public static Poll<TResult, TException> ReasonableTimeFrame<TResult, TException>(
            this Poll<TResult, TException> poll)
            where TException : Exception
        {
            return poll.Every(TimeSpan.FromMilliseconds(100)).Timeout(TimeSpan.FromSeconds(2));
        }

        public static Poll<TResult, TException> LowestTimeFrame<TResult, TException>(
            this Poll<TResult, TException> poll)
            where TException : Exception
        {
            return poll.Every(TimeSpan.FromMilliseconds(10)).Timeout(TimeSpan.FromMilliseconds(100));
        }
    }

    [Serializable]
    public class TestPollException : Exception
    {
        public TestPollException() : base("Test poll exception") { }
        public TestPollException(string message) : base(message) { }
        public TestPollException(string message, Exception innerException) : base(message, innerException) { }
    }
}<|MERGE_RESOLUTION|>--- conflicted
+++ resolved
@@ -100,10 +100,7 @@
                           .Timeout(timeout));
 
             // Assert
-<<<<<<< HEAD
-=======
             stopwatch.Stop();
->>>>>>> 6c0cb085
             Assert.True(stopwatch.Elapsed >= interval + interval, $"stopwatch should at least run until two intervals: {stopwatch.Elapsed} >= {timeout}");
         }
 
