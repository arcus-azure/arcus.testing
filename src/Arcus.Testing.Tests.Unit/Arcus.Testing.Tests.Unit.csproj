﻿<Project Sdk="Microsoft.NET.Sdk">

  <PropertyGroup>
    <TargetFramework>net8.0</TargetFramework>
    <IsPackable>false</IsPackable>
  </PropertyGroup>

  <ItemGroup>
    <PackageReference Include="Bogus" Version="35.*" />
    <PackageReference Include="coverlet.collector" Version="6.*">
      <PrivateAssets>all</PrivateAssets>
      <IncludeAssets>runtime; build; native; contentfiles; analyzers; buildtransitive</IncludeAssets>
    </PackageReference>
    <PackageReference Include="FsCheck" Version="3.*" />
    <PackageReference Include="Microsoft.Extensions.Hosting" Version="9.*" />
    <PackageReference Include="Microsoft.NET.Test.Sdk" Version="17.13.0" />
<<<<<<< HEAD
    <PackageReference Include="Moq" Version="4.20.72" />
    <PackageReference Include="MSTest.TestFramework" Version="3.4.3" />
    <PackageReference Include="xunit.runner.visualstudio" Version="2.3.1" />
    <PackageReference Include="xunit.v3.extensibility.core" Version="2.*" Aliases="XunitV3">
      <PrivateAssets>all</PrivateAssets>
      <IncludeAssets>compile; runtime</IncludeAssets>
      <ExcludeAssets>build; analyzers</ExcludeAssets>
=======
    <PackageReference Include="Moq" Version="4.*" />
    <PackageReference Include="MSTest.TestFramework" Version="3.*" />
    <PackageReference Include="xunit.runner.visualstudio" Version="3.0.2">
      <PrivateAssets>all</PrivateAssets>
      <IncludeAssets>runtime; build; native; contentfiles; analyzers; buildtransitive</IncludeAssets>
>>>>>>> 55a5438e
    </PackageReference>
  </ItemGroup>

  <ItemGroup>
    <ProjectReference Include="..\Arcus.Testing.Core\Arcus.Testing.Core.csproj" />
    <ProjectReference Include="..\Arcus.Testing.Assert\Arcus.Testing.Assert.csproj" />
    <ProjectReference Include="..\Arcus.Testing.Integration.DataFactory\Arcus.Testing.Integration.DataFactory.csproj" />
    <ProjectReference Include="..\Arcus.Testing.Logging.Xunit.v3\Arcus.Testing.Logging.Xunit.v3.csproj" Aliases="ArcusXunitV3" />
    <ProjectReference Include="..\Arcus.Testing.Logging.Xunit\Arcus.Testing.Logging.Xunit.csproj" />
    <ProjectReference Include="..\Arcus.Testing.Logging.NUnit\Arcus.Testing.Logging.NUnit.csproj" />
    <ProjectReference Include="..\Arcus.Testing.Logging.MSTest\Arcus.Testing.Logging.MSTest.csproj" />
    <ProjectReference Include="..\Arcus.Testing.Messaging.ServiceBus\Arcus.Testing.Messaging.ServiceBus.csproj" />
    <ProjectReference Include="..\Arcus.Testing.Storage.Cosmos\Arcus.Testing.Storage.Cosmos.csproj" />
    <ProjectReference Include="..\Arcus.Testing.Storage.Blob\Arcus.Testing.Storage.Blob.csproj" />
    <ProjectReference Include="..\Arcus.Testing.Storage.Table\Arcus.Testing.Storage.Table.csproj" />
    <ProjectReference Include="..\Arcus.Testing.Tests.Core\Arcus.Testing.Tests.Core.csproj" />
  </ItemGroup>

  <ItemGroup>
    <None Update="Assert_\Resources\json.ignored.order.objects.in.array.sample.actual.json">
      <CopyToOutputDirectory>Always</CopyToOutputDirectory>
    </None>
    <None Update="Assert_\Resources\json.ignored.order.objects.in.array.sample.expected.json">
      <CopyToOutputDirectory>Always</CopyToOutputDirectory>
    </None>
    <None Update="Assert_\Resources\xslt-transform.xml-xml.sample.output.xml">
      <CopyToOutputDirectory>Always</CopyToOutputDirectory>
    </None>
    <None Update="Assert_\Resources\xslt-transform.xml-xml.sample.transformer.xslt">
      <CopyToOutputDirectory>Always</CopyToOutputDirectory>
    </None>
    <None Update="Assert_\Resources\xslt-transform.xml-xml.sample.input.xml">
      <CopyToOutputDirectory>Always</CopyToOutputDirectory>
    </None>
    <None Update="Assert_\Resources\xslt-transform.xml-json.sample.input.xml">
      <CopyToOutputDirectory>Always</CopyToOutputDirectory>
    </None>
    <None Update="Assert_\Resources\xslt-transform.xml-csv.sample.input.xml">
      <CopyToOutputDirectory>Always</CopyToOutputDirectory>
    </None>
    <None Update="Assert_\Resources\xslt-transform.xml-json.sample.output.json">
      <CopyToOutputDirectory>Always</CopyToOutputDirectory>
    </None>
    <None Update="Assert_\Resources\xslt-transform.xml-csv.sample.output.csv">
      <CopyToOutputDirectory>Always</CopyToOutputDirectory>
    </None>
    <None Update="Assert_\Resources\xslt-transform.xml-json.sample.transformer.xslt">
      <CopyToOutputDirectory>Always</CopyToOutputDirectory>
    </None>
    <None Update="Assert_\Resources\xslt-transform.xml-csv.sample.transformer.xslt">
      <CopyToOutputDirectory>Always</CopyToOutputDirectory>
    </None>
  </ItemGroup>

</Project><|MERGE_RESOLUTION|>--- conflicted
+++ resolved
@@ -14,21 +14,16 @@
     <PackageReference Include="FsCheck" Version="3.*" />
     <PackageReference Include="Microsoft.Extensions.Hosting" Version="9.*" />
     <PackageReference Include="Microsoft.NET.Test.Sdk" Version="17.13.0" />
-<<<<<<< HEAD
-    <PackageReference Include="Moq" Version="4.20.72" />
-    <PackageReference Include="MSTest.TestFramework" Version="3.4.3" />
-    <PackageReference Include="xunit.runner.visualstudio" Version="2.3.1" />
-    <PackageReference Include="xunit.v3.extensibility.core" Version="2.*" Aliases="XunitV3">
-      <PrivateAssets>all</PrivateAssets>
-      <IncludeAssets>compile; runtime</IncludeAssets>
-      <ExcludeAssets>build; analyzers</ExcludeAssets>
-=======
     <PackageReference Include="Moq" Version="4.*" />
     <PackageReference Include="MSTest.TestFramework" Version="3.*" />
     <PackageReference Include="xunit.runner.visualstudio" Version="3.0.2">
       <PrivateAssets>all</PrivateAssets>
       <IncludeAssets>runtime; build; native; contentfiles; analyzers; buildtransitive</IncludeAssets>
->>>>>>> 55a5438e
+    </PackageReference>
+    <PackageReference Include="xunit.v3.extensibility.core" Version="2.*" Aliases="XunitV3">
+      <PrivateAssets>all</PrivateAssets>
+      <IncludeAssets>compile; runtime</IncludeAssets>
+      <ExcludeAssets>build; analyzers</ExcludeAssets>
     </PackageReference>
   </ItemGroup>
 
