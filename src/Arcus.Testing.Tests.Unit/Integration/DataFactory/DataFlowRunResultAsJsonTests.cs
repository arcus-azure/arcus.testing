﻿using System;
using System.Collections.Generic;
using System.Globalization;
using System.Text.Json;
using System.Text.Json.Nodes;
using Arcus.Testing.Tests.Core.Integration.DataFactory;
using Arcus.Testing.Tests.Unit.Integration.DataFactory.Fixture;
using Bogus;
using FsCheck;
using FsCheck.Xunit;
using Xunit;
using Xunit.Abstractions;

namespace Arcus.Testing.Tests.Unit.Integration.DataFactory
{
    public class DataFlowRunResultAsJsonTests
    {
        private readonly ITestOutputHelper _outputWriter;
        private static readonly Faker Bogus = new();

        /// <summary>
        /// Initializes a new instance of the <see cref="DataFlowRunResultAsJsonTests" /> class.
        /// </summary>
        public DataFlowRunResultAsJsonTests(ITestOutputHelper outputWriter)
        {
            _outputWriter = outputWriter;
        }

        [Fact]
        public void GetDataAsJson_WithJsonObject_SucceedsByParsing()
        {
            // Arrange
            Arbitrary<string> arb = Arb.From(Gen.Fresh(() => DataPreviewJson.GenerateJsonObject().ToString()));
            Prop.ForAll(arb, expected =>
            {
                var output = DataPreview.Create(Assert.IsType<JsonObject>(JsonNode.Parse(expected))).ToString();
                DataFlowRunResult result = CreateRunResult(output);

                // Act
                JsonNode actual = result.GetDataAsJson();

                // Assert
                AssertJson.Equal(expected, actual.ToString(), opt => opt.MaxInputCharacters = int.MaxValue);

            }).QuickCheckThrowOnFailure(_outputWriter);
        }

        [Fact]
        public void GetDataAsJson_WithJsonArray_SucceedsByParsing()
        {
            // Arrange
            Arbitrary<string> arb = Arb.From(Gen.Fresh(() => DataPreviewJson.GenerateJsonArrayOfObjects(min: 2, max: 3).ToString()));
            Prop.ForAll(arb, expected =>
            {
                var output = DataPreview.Create(Assert.IsType<JsonArray>(JsonNode.Parse(expected))).ToString();
                DataFlowRunResult result = CreateRunResult(output);

                // Act
                JsonNode actual = result.GetDataAsJson();

                // Assert
                AssertJson.Equal(expected, actual.ToString(), opt => opt.MaxInputCharacters = int.MaxValue);

            }).QuickCheckThrowOnFailure(_outputWriter);
        }

        public static IEnumerable<object[]> SucceededSampleDataForSingleDocument
        {
            get
            {
                yield return new object[]
                {
                    "name as string", "[\"sam\"]",
                    "{ \"name\": \"sam\" }"
                };
                yield return new object[]
                {
                    "id as string", "[\"123\"]",
                    "{ \"id\": 123 }"
                };
                yield return new object[]
                {
                    "id as string", "[ null ]",
                    "{ \"id\": null }"
                };
                yield return new object[]
                {
                    "numbers as string[]", "[ [ \"1\", \"2\", \"3\" ] ]",
                    "{ \"numbers\": [ 1, 2, 3 ] }"
                };
                yield return new object[]
                {
                    "numbers as string[]", "[ null ]",
                    "{ \"numbers\": null }"
                };
                yield return new object[]
                {
                    "min as string, max as string", "[ \"1.1\", \"10.2\" ]",
                    "{ \"min\": 1.1, \"max\": 10.2 }",
                    void (DataPreviewJsonOptions options) => options.CultureInfo = CultureInfo.GetCultureInfo("en-US")
                };
                yield return new object[]
                {
                    "min as string, max as string", "[ \"1,1\", \"10,2\" ]",
                    "{ \"min\": 1.1, \"max\": 10.2 }",
                    void (DataPreviewJsonOptions options) => options.CultureInfo = CultureInfo.GetCultureInfo("fr-FR")
                };
                yield return new object[]
                {
                    "{street-name} as string", "[ \"Baker street\" ]",
                    "{ \"street-name\": \"Baker street\" }"
                };
                yield return new object[]
                {
                    "Beatles as string[]", "[ [ \"Lennon\", \"McCartney\", \"Harrison\", \"Starr\" ] ]",
                    "{ \"Beatles\": [ \"Lennon\", \"McCartney\", \"Harrison\", \"Starr\" ] }"
                };
                yield return new object[]
                {
                    "movie as (name as string, director as string, genre as string)", 
                    "[ [ \"Beetlejuice\", \"Tim Burton\", \"horror-comedy\" ] ]",
                    "{ \"movie\": { \"name\": \"Beetlejuice\", \"director\": \"Tim Burton\", \"genre\": \"horror-comedy\" } }"
                };
                yield return new object[]
                {
                    "{X-Files} as (firstName as string, lastName as string)[]", 
                    "[ [ [ \"Dana\", \"Scully\" ], [ \"Fox\", \"Mulder\" ] ] ]",
                    "{ \"X-Files\": [ { \"firstName\": \"Dana\", \"lastName\": \"Scully\" }, { \"firstName\": \"Fox\", \"lastName\": \"Mulder\" } ] }"
                };
                yield return new object[]
                {
                    "{post-metal} as (bandName as string, related as (bandName as string)[])",
                    "[ [ \"Cult of Luna\", [ [ \"Amenra\" ] ] ] ]",
                    "{ \"post-metal\": { \"bandName\": \"Cult of Luna\", \"related\": [ { \"bandName\": \"Amenra\" } ] } }"
                };
                yield return new object[]
                {
                    "{prog-metal} as (bandName as string, country as string, related as (bandName as string, country as string)[])[]",
                    "[ [ [ \"Wheel\", \"Finland\", [ [ \"Leprous\", \"Norway\" ], [ \"Haken\", \"England\" ] ] ], [ \"Meshuggah\", \"Sweden\", [ [ \"Vildjharta\", \"Sweden\" ] ] ] ] ]",
                    "{ \"prog-metal\": [ { \"bandName\": \"Wheel\", \"country\": \"Finland\", \"related\": [ { \"bandName\": \"Leprous\", \"country\": \"Norway\" }, { \"bandName\": \"Haken\", \"country\": \"England\" } ] }, { \"bandName\": \"Meshuggah\", \"country\": \"Sweden\", \"related\": [ { \"bandName\": \"Vildjharta\", \"country\": \"Sweden\" } ] } ] }"
                };
            }
        }

        [Theory]
        [MemberData(nameof(SucceededSampleDataForSingleDocument))]
        public void GetDataAsJson_WithSampleDataForSingleDocument_SucceedsByParsing(
            string headersTxt,
            string dataTxt,
            string expectedJson,
            Action<DataPreviewJsonOptions> configureOptions = null)
        {
            // Arrange
            var preview = DataPreview.Create(headersTxt, $"[{dataTxt}]");
            DataFlowRunResult result = CreateRunResult(preview);

            // Act
            JsonNode actual = result.GetDataAsJson(configureOptions);

            // Assert
            AssertJson.Equal(AssertJson.Load(expectedJson), actual);
        }

        public static IEnumerable<object[]> SucceededSampleDataForMultipleDocuments
        {
            get
            {
                yield return new object[]
                {
                    "color as string",
                    "[ [ \"Green\" ], [ \"Pink\" ], [ \"Yellow\" ] ]",
                    "[ { \"color\": \"Green\" }, { \"color\": \"Pink\" }, { \"color\": \"Yellow\" } ]"
                };
                yield return new object[]
                {
                    "characterName as string, movieName as string",
                    "[ [ \"Neo\", \"Matrix\" ], [ \"Rick Deckard\", \"Blade Runner\" ] ]",
                    "[ { \"characterName\": \"Neo\", \"movieName\": \"Matrix\" }, { \"characterName\": \"Rick Deckard\", \"movieName\": \"Blade Runner\" } ]"
                };
                yield return new object[]
                {
                    "book as (title as string, author as string)",
                    "[ [ [ \"Ubik\", \"Philip K. Dick\" ] ], [ [ \"Authority\", \"Jeff VanderMeer\" ] ] ]",
                    "[ { \"book\": { \"title\": \"Ubik\", \"author\": \"Philip K. Dick\" } }, { \"book\": { \"title\": \"Authority\", \"author\": \"Jeff VanderMeer\" } } ]"
                };
                yield return new object[]
                {
                    "{classic-reads} as (title as string, author as string)[]",
                    "[ [ [ [ \"Nineteen Eighty-Four\", \"George Orwell\" ] ] ], [ [ [ \"Lord of the Flies\", \"William Golding\" ] ] ] ]",
                    "[ { \"classic-reads\": [ { \"title\": \"Nineteen Eighty-Four\", \"author\": \"George Orwell\" } ] }, { \"classic-reads\": [ { \"title\": \"Lord of the Flies\", \"author\": \"William Golding\" } ] } ]"
                };
            }
        }

        [Theory]
        [MemberData(nameof(SucceededSampleDataForMultipleDocuments))]
        public void GetDataAsJson_WithSampleDataForMultipleDocuments_SucceedsByParsing(string headersTxt, string dataTxt, string expectedJson)
        {
            // Arrange
            var preview = DataPreview.Create(headersTxt, dataTxt);
            DataFlowRunResult result = CreateRunResult(preview);

            // Act
            JsonNode actual = result.GetDataAsJson();

            // Assert
            AssertJson.Equal(AssertJson.Load(expectedJson), actual);
        }

        public static IEnumerable<object[]> FailingInvalidInput
        {
            get
            {
                yield return new object[]
                {
                    "color , , as string",
                    "[ [ \"Green\" ], [ \"Pink\" ], [ \"Yellow\" ] ]"
                };
                yield return new object[]
                {
                    "book as ((title as string)",
                    "[ [ [ \"Ubik\" ] ], [ [ \"Authority\" ] ] ]"
                };
                yield return new object[]
                {
                    "{classic-reads} as (title as string, author as string)[[]]",
                    "[ [ [ [ \"Nineteen Eighty-Four\", \"George Orwell\" ] ] ], [ [ [ \"Lord of the Flies\", \"William Golding\" ] ] ] ]"
                };
                yield return new object[]
                {
                    "movie as (name as string, director as string, genre as string)", 
                    "[ [ { \"this\": \"that\" }, \"Tim Burton\", \"horror-comedy\" ] ]",
                };
            }
        }

        [Theory]
        [MemberData(nameof(FailingInvalidInput))]
        public void GetDataAsJson_WithInvalidSample_FailsWithDescription(string headersTxt, string dataTxt)
        {
            // Arrange
            var preview = DataPreview.Create(headersTxt, dataTxt);

            // Act / Assert
<<<<<<< HEAD
            JsonException exception = ShouldFailToGetDataAsJson(preview.ToString());
            Assert.StartsWith("Cannot load", exception.Message, StringComparison.OrdinalIgnoreCase);
=======
            var exception = Assert.ThrowsAny<JsonException>(() => result.GetDataAsJson());
            Assert.Contains("cannot load", exception.Message, StringComparison.OrdinalIgnoreCase);
>>>>>>> f0b53329
            Assert.Contains("only supports limited", exception.Message, StringComparison.OrdinalIgnoreCase);
        }

        [Theory]
        [InlineData("")]
        [InlineData(" ")]
        [InlineData("   ")]
        public void GetDataAsCsv_WithBlankInput_Fails(string input)
        { 
            ShouldFailToGetDataAsJson(input);
        }

        private static JsonException ShouldFailToGetDataAsJson(string input)
        {
            // Arrange
            DataFlowRunResult result = CreateRunResult(input);

            // Act / Assert
            return Assert.ThrowsAny<JsonException>(() => result.GetDataAsJson());
        }

        private static DataFlowRunResult CreateRunResult(DataPreview preview)
        {
            return CreateRunResult(preview.ToString());
        }

        private static DataFlowRunResult CreateRunResult(string input)
        {
            return new DataFlowRunResult(status: Bogus.Lorem.Word(), BinaryData.FromString(input));
        }

        [Fact]
        public void SetCulture_WithoutValue_Fails()
        {
            // Arrange
            var options = new DataPreviewJsonOptions();

            // Act / Assert
            Assert.ThrowsAny<ArgumentException>(() => options.CultureInfo = null);
        }
    }
}<|MERGE_RESOLUTION|>--- conflicted
+++ resolved
@@ -242,13 +242,8 @@
             var preview = DataPreview.Create(headersTxt, dataTxt);
 
             // Act / Assert
-<<<<<<< HEAD
-            JsonException exception = ShouldFailToGetDataAsJson(preview.ToString());
-            Assert.StartsWith("Cannot load", exception.Message, StringComparison.OrdinalIgnoreCase);
-=======
             var exception = Assert.ThrowsAny<JsonException>(() => result.GetDataAsJson());
             Assert.Contains("cannot load", exception.Message, StringComparison.OrdinalIgnoreCase);
->>>>>>> f0b53329
             Assert.Contains("only supports limited", exception.Message, StringComparison.OrdinalIgnoreCase);
         }
 
