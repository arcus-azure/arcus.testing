--- conflicted
+++ resolved
@@ -71,19 +71,11 @@
         private readonly bool _startedByUs;
         private readonly ILogger _logger;
 
-<<<<<<< HEAD
-        private TemporaryDataFlowDebugSession(Guid sessionId, DataFactoryResource resource, ILogger logger)
+        private TemporaryDataFlowDebugSession(bool startedByUs, Guid sessionId, DataFactoryResource resource, ILogger logger)
         {
             ArgumentNullException.ThrowIfNull(resource);
-            ArgumentNullException.ThrowIfNull(sessionId);
-
-=======
-        private TemporaryDataFlowDebugSession(bool startedByUs, Guid sessionId, DataFactoryResource resource, ILogger logger)
-        {
-            ArgumentNullException.ThrowIfNull(resource);
 
             _startedByUs = startedByUs;
->>>>>>> be1dc25c
             _logger = logger ?? NullLogger.Instance;
 
             DataFactory = resource;
@@ -172,8 +164,6 @@
             var options = new TemporaryDataFlowDebugSessionOptions();
             configureOptions?.Invoke(options);
 
-<<<<<<< HEAD
-=======
             DataFlowDebugSessionInfo activeSession = await GetActiveDebugSessionOrDefaultAsync(resource, options.ActiveSessionId);
             if (activeSession is not null)
             {
@@ -181,7 +171,6 @@
                 return new TemporaryDataFlowDebugSession(startedByUs: false, activeSession.SessionId ?? throw new InvalidOperationException($"Re-using DataFactory '{resource.Id.Name}' DataFlow debug session did not result in a session ID"), resource, logger);
             }
 
->>>>>>> be1dc25c
             logger.LogTrace("[Test:Setup] Starting Azure DataFactory '{Name}' DataFlow debug session... (might take up to 3 min to start up)", resource.Id.Name);
             ArmOperation<DataFactoryDataFlowCreateDebugSessionResult> result = 
                 await resource.CreateDataFlowDebugSessionAsync(WaitUntil.Completed, new DataFactoryDataFlowDebugSessionContent
@@ -189,11 +178,7 @@
                     TimeToLiveInMinutes = options.TimeToLiveInMinutes
                 });
 
-<<<<<<< HEAD
-            Guid sessionId = result.Value.SessionId ?? throw new InvalidOperationException($"[Test:Setup] Starting DataFactory '{resource.Id.Name}' DataFlow debug session did not result in a session ID");
-=======
             Guid sessionId = result.Value.SessionId ?? throw new InvalidOperationException($"Starting DataFactory '{resource.Id.Name}' DataFlow debug session did not result in a session ID");
->>>>>>> be1dc25c
             logger.LogTrace("[Test:Setup] Started Azure DataFactory '{Name}' DataFlow debug session '{SessionId}'", resource.Id.Name, sessionId);
 
             return new TemporaryDataFlowDebugSession(startedByUs: true, sessionId, resource, logger);
@@ -385,12 +370,6 @@
         /// <returns>A task that represents the asynchronous dispose operation.</returns>
         public async ValueTask DisposeAsync()
         {
-<<<<<<< HEAD
-            GC.SuppressFinalize(this);
-
-            _logger.LogTrace("[Test:Teardown] Stop Azure DataFactory '{Name}' DataFlow debug session '{SessionId}'", DataFactory.Id.Name, SessionId);
-            await DataFactory.DeleteDataFlowDebugSessionAsync(new DeleteDataFlowDebugSessionContent { SessionId = SessionId });
-=======
             if (_startedByUs)
             {
                 _logger.LogTrace("[Test:Teardown] Stop Azure DataFactory '{Name}' DataFlow debug session '{SessionId}'", DataFactory.Id.Name, SessionId);
@@ -398,7 +377,6 @@
             }
 
             GC.SuppressFinalize(this);
->>>>>>> be1dc25c
         }
     }
 
