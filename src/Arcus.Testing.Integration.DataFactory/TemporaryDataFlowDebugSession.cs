--- conflicted
+++ resolved
@@ -425,8 +425,7 @@
         }
 
         /// <summary>
-<<<<<<< HEAD
-        /// Adds a parameter to a DataSet present the DataFlow to run.
+        /// Adds a parameter to a DataSet that is part of the targeted DataFlow.
         /// 
         /// "datasetName" should be the "Output stream name" of the source or sink dataset in the DataFlow, rather than the actual DataSet name.
         /// </summary>
@@ -434,12 +433,6 @@
         /// <exception cref="ArgumentException">Thrown when the <paramref name="parameterName"/> is blank.</exception>
         /// <exception cref="ArgumentNullException">Thrown when the <paramref name="parameterValue"/> is null.</exception>
         public RunDataFlowOptions AddDataSetParameter(string datasetName, string parameterName, object parameterValue)
-=======
-        /// Adds a parameter to a DataSet that is part of the targeted DataFlow.
-        /// </summary>
-        /// <exception cref="ArgumentException">Thrown when the <paramref name="datasetName"/> or the <paramref name="name" /> is blank.</exception>
-        public RunDataFlowOptions AddDataSetParameter(string datasetName, string name, object value)
->>>>>>> 5b197496
         {
             if (string.IsNullOrWhiteSpace(datasetName))
             {
